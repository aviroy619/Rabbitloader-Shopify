// Frontend Dashboard Logic for RabbitLoader Shopify App - UPDATED VERSION
class RabbitLoaderDashboard {
  constructor() {
    this.shop = window.appState.shop || new URLSearchParams(window.location.search).get('shop');
    this.host = window.appState.host || new URLSearchParams(window.location.search).get('host');
    this.embedded = window.appState.embedded || (new URLSearchParams(window.location.search).get('embedded') === '1');
    this.isRLConnected = false;
    this.currentDID = null;
    this.history = [];
    this.dashboardData = null;
    
    // Performance data
    this.performanceData = {
      homepage: null,
      product: null,
      collection: null,
      blog: null
    };
    
    // UI element references
    this.loadingState = document.getElementById('loadingState');
    this.disconnectedState = document.getElementById('disconnectedState');
    this.connectedState = document.getElementById('connectedState');
    this.flashMessages = document.getElementById('flashMessages');
    
    this.init();
  }

  async init() {
    console.log('RabbitLoader Dashboard initializing...', {
      shop: this.shop,
      embedded: this.embedded,
      host: this.host ? this.host.substring(0, 20) + '...' : 'none',
      isInFrame: window.top !== window.self
    });

    this.setupEventListeners();
    await this.checkStatus();
    this.updateUI();
  }

  setupEventListeners() {
    // Activate button
    const activateBtn = document.getElementById('activateBtn');
    if (activateBtn) {
      activateBtn.addEventListener('click', (e) => {
        e.preventDefault();
        this.initiateRabbitLoaderConnection();
      });
    }

    // Disconnect button
    const disconnectBtn = document.getElementById('disconnectBtn');
    if (disconnectBtn) {
      disconnectBtn.addEventListener('click', (e) => {
        e.preventDefault();
        this.disconnect();
      });
    }

    // Handle URL parameters
    const urlParams = new URLSearchParams(window.location.search);
    if (urlParams.get('connected') === '1') {
      this.showSuccess('Successfully connected to RabbitLoader!');
      setTimeout(() => this.checkStatus(), 1000);
    }

    // Handle trigger_setup flag (disabled - not implemented yet)
if (urlParams.get('trigger_setup') === '1') {
  console.log('Setup trigger detected - but setup flow not implemented yet');
  this.showInfo('⚠️ Connected successfully! Please configure manually from the dashboard.');
  
  // Remove the trigger_setup flag from URL
  const url = new URL(window.location);
  url.searchParams.delete('trigger_setup');
  window.history.replaceState({}, '', url);
}
  }

  async checkStatus() {
    if (!this.shop) {
      console.error('No shop parameter available');
      this.showError('Shop parameter is required');
      return;
    }

    try {
      console.log(`Checking status for shop: ${this.shop}`);
      const response = await fetch(`/rl/status?shop=${encodeURIComponent(this.shop)}`);
      const data = await response.json();

      if (data.ok) {
        this.isRLConnected = data.connected;
        this.currentDID = data.did;
        
        console.log('Status check result:', {
          connected: this.isRLConnected,
          did: this.currentDID,
          script_injected: data.script_injected
        });

        // If connected, load dashboard data and performance data
        if (this.isRLConnected) {
          await this.loadDashboardData();
          await this.loadHomepagePerformance();
        }
      } else {
        console.error('Status check failed:', data.error);
        this.showError(`Failed to check connection status: ${data.error}`);
      }
    } catch (error) {
      console.error('Status check error:', error);
      this.showError('Failed to check connection status');
    }
  }

  async loadDashboardData() {
    try {
const response = await fetch(`/rl/dashboard-data?shop=${encodeURIComponent(this.shop)}`);
      const data = await response.json();

      if (data.ok) {
        this.dashboardData = data.data;
        console.log('Dashboard data loaded:', this.dashboardData);
      } else {
        console.warn('Failed to load dashboard data:', data.error);
        // Minimal fallback
        this.dashboardData = {
          did: this.currentDID || 'unknown',
          reports_url: `https://rabbitloader.com/account/`,
          customize_url: `https://rabbitloader.com/account/`
        };
      }
    } catch (error) {
      console.error('Dashboard data error:', error);
      this.dashboardData = {
        did: this.currentDID || 'unknown',
        reports_url: `https://rabbitloader.com/account/`,
        customize_url: `https://rabbitloader.com/account/`
      };
    }
  }

  // ============================================================
  // PERFORMANCE DATA WITH BROWSER CACHE
  // ============================================================

  getPerformanceCacheKey(page) {
    return `rl_perf_${this.shop}_${page}`;
  }

  getCachedPerformance(page) {
    const key = this.getPerformanceCacheKey(page);
    const cached = localStorage.getItem(key);

    if (!cached) {
      return null;
    }

    try {
      const data = JSON.parse(cached);
      
      const ONE_HOUR = 3600000;
      if (Date.now() > data.expiresAt) {
        localStorage.removeItem(key);
        return null;
      }

      console.log(`✅ Loaded ${page} performance from browser cache`);
      return data.value;
      
    } catch (error) {
      localStorage.removeItem(key);
      return null;
    }
  }

  setCachedPerformance(page, data) {
    const key = this.getPerformanceCacheKey(page);
    const ONE_HOUR = 3600000;
    
    const cacheData = {
      value: data,
      cachedAt: Date.now(),
      expiresAt: Date.now() + ONE_HOUR
    };

    try {
      localStorage.setItem(key, JSON.stringify(cacheData));
      console.log(`💾 Saved ${page} performance to browser cache`);
    } catch (error) {
      console.warn('Cache storage failed:', error);
    }
  }

  clearPerformanceCache(page) {
    if (page) {
      const key = this.getPerformanceCacheKey(page);
      localStorage.removeItem(key);
      console.log(`🗑️ Cleared ${page} cache`);
    } else {
      Object.keys(localStorage).forEach(key => {
        if (key.startsWith(`rl_perf_${this.shop}_`)) {
          localStorage.removeItem(key);
        }
      });
      console.log('🗑️ Cleared all performance caches');
    }
  }

  async loadHomepagePerformance() {
    try {
      const cached = this.getCachedPerformance('homepage');
      
      if (cached) {
        this.performanceData.homepage = cached;
        this.displayHomepagePerformance(cached);
        return;
      }

      console.log('📡 Fetching homepage performance from API...');

      const response = await fetch(`/api/performance/homepage?shop=${encodeURIComponent(this.shop)}`);
      const result = await response.json();

      if (result.ok) {
        this.setCachedPerformance('homepage', result.data);
        this.performanceData.homepage = result.data;
        this.displayHomepagePerformance(result.data);
      } else {
        console.error('Failed to load homepage performance:', result.error);
      }

    } catch (error) {
      console.error('Homepage performance load error:', error);
    }
  }

  async loadTemplatePerformance(templateType) {
    try {
      const cached = this.getCachedPerformance(templateType);
      
      if (cached) {
        this.performanceData[templateType] = cached;
        this.displayTemplatePerformance(templateType, cached);
        return;
      }

      this.showTemplateLoading(templateType);

      console.log(`📡 Fetching ${templateType} performance from API...`);

      const response = await fetch(`/api/performance/template?shop=${encodeURIComponent(this.shop)}&type=${templateType}`);
      const result = await response.json();

      if (result.ok) {
        this.setCachedPerformance(templateType, result.data);
        this.performanceData[templateType] = result.data;
        this.displayTemplatePerformance(templateType, result.data);
      } else {
        console.error(`Failed to load ${templateType} performance:`, result.error);
        this.showTemplateError(templateType, result.error);
      }

    } catch (error) {
      console.error(`${templateType} performance load error:`, error);
      this.showTemplateError(templateType, error.message);
    }
  }

  async refreshPerformanceData(page = 'homepage') {
    this.clearPerformanceCache(page);
    
    if (page === 'homepage') {
      await this.loadHomepagePerformance();
    } else {
      await this.loadTemplatePerformance(page);
    }
    
    this.showSuccess(`${page} performance data refreshed!`);
  }

  displayHomepagePerformance(data) {
    const connectedSection = document.querySelector('#connectedState .connected-section');
    if (!connectedSection) return;

    const existing = document.querySelector('.performance-section');
    if (existing) existing.remove();

    const html = this.buildPerformanceHTML(data, 'homepage');
    connectedSection.insertAdjacentHTML('beforeend', html);
  }

  displayTemplatePerformance(templateType, data) {
    const container = document.getElementById(`${templateType}-performance`);
    if (!container) return;

    const html = this.buildPerformanceHTML(data, templateType);
    container.innerHTML = html;
  }

  showTemplateLoading(templateType) {
    const container = document.getElementById(`${templateType}-performance`);
    if (!container) return;

    container.innerHTML = `
      <div class="loading-container">
        <div class="spinner"></div>
        <p>Loading ${templateType} performance data...</p>
      </div>
    `;
  }

  showTemplateError(templateType, error) {
    const container = document.getElementById(`${templateType}-performance`);
    if (!container) return;

    container.innerHTML = `
      <div class="error-container">
        <p>❌ Failed to load ${templateType} performance: ${error}</p>
        <button class="btn btn-secondary" onclick="dashboard.loadTemplatePerformance('${templateType}')">Retry</button>
      </div>
    `;
  }

  buildPerformanceHTML(data, pageType) {
    const daysSinceInstall = data.days_since_install || 0;
    const cruxAvailable = data.crux && data.crux.available;

    return `
      <div class="performance-section" data-page="${pageType}">
        <h3>📊 ${this.getPageTitle(pageType)} Performance</h3>
        
        ${data.psi ? this.buildPSISection(data.psi) : ''}
        
        ${cruxAvailable ? this.buildCrUXSection(data.crux) : this.buildCrUXUnavailableSection(data.crux, daysSinceInstall)}
        
        <div class="performance-actions">
          <button class="btn btn-outline" onclick="dashboard.refreshPerformanceData('${pageType}')">
            🔄 Refresh Data
          </button>
          ${data.psi && data.psi.report_url ? `
            <a href="${data.psi.report_url}" target="_blank" class="btn btn-outline">
              📊 View Full PSI Report
            </a>
          ` : ''}
        </div>
        
        <small style="color: #666; display: block; margin-top: 10px;">
          Last updated: ${new Date(data.fetched_at || Date.now()).toLocaleString()}
          ${this.getCachedPerformance(pageType) ? ' | 💾 From cache' : ' | ⚡ Fresh data'}
        </small>
      </div>
    `;
  }

  buildPSISection(psi) {
    return `
      <div class="psi-section">
        <h4>📈 PageSpeed Insights Score</h4>
        <div class="score-grid">
          <div class="score-card">
            <div class="score-value ${this.getScoreClass(psi.mobile_score)}">
              ${psi.mobile_score}
            </div>
            <div class="score-label">Mobile</div>
          </div>
          <div class="score-card">
            <div class="score-value ${this.getScoreClass(psi.desktop_score)}">
              ${psi.desktop_score}
            </div>
            <div class="score-label">Desktop</div>
          </div>
        </div>
        
        ${psi.lab_data ? this.buildLabDataSection(psi.lab_data) : ''}
      </div>
    `;
  }

  buildLabDataSection(labData) {
    return `
      <div class="lab-data">
        <h5>⚡ Lab Metrics</h5>
        <div class="metrics-grid">
          <div class="metric">
            <span class="metric-label">FCP</span>
            <span class="metric-value">${this.formatTime(labData.fcp)}</span>
          </div>
          <div class="metric">
            <span class="metric-label">LCP</span>
            <span class="metric-value">${this.formatTime(labData.lcp)}</span>
          </div>
          <div class="metric">
            <span class="metric-label">CLS</span>
            <span class="metric-value">${labData.cls}</span>
          </div>
          <div class="metric">
            <span class="metric-label">TBT</span>
            <span class="metric-value">${this.formatTime(labData.tbt)}</span>
          </div>
        </div>
      </div>
    `;
  }

  buildCrUXSection(crux) {
    return `
      <div class="crux-section">
        <h4>📊 Real User Experience (Last 28 Days)</h4>
        <div class="crux-metrics">
          ${crux.lcp ? `
            <div class="crux-metric">
              <span class="metric-name">Largest Contentful Paint (LCP)</span>
              <span class="metric-value ${crux.lcp.p75 <= 2500 ? 'good' : 'poor'}">
                ${this.formatTime(crux.lcp.p75)}
              </span>
              <span class="metric-detail">${crux.lcp.good_pct}% of users have good experience</span>
            </div>
          ` : ''}
          
          ${crux.fcp ? `
            <div class="crux-metric">
              <span class="metric-name">First Contentful Paint (FCP)</span>
              <span class="metric-value ${crux.fcp.p75 <= 1800 ? 'good' : 'poor'}">
                ${this.formatTime(crux.fcp.p75)}
              </span>
              <span class="metric-detail">${crux.fcp.good_pct}% of users have good experience</span>
            </div>
          ` : ''}
          
          ${crux.cls ? `
            <div class="crux-metric">
              <span class="metric-name">Cumulative Layout Shift (CLS)</span>
              <span class="metric-value ${crux.cls.p75 <= 0.1 ? 'good' : 'poor'}">
                ${crux.cls.p75}
              </span>
              <span class="metric-detail">${crux.cls.good_pct}% of users have good experience</span>
            </div>
          ` : ''}
          
          ${crux.fid ? `
            <div class="crux-metric">
              <span class="metric-name">First Input Delay (FID)</span>
              <span class="metric-value ${crux.fid.p75 <= 100 ? 'good' : 'poor'}">
                ${this.formatTime(crux.fid.p75)}
              </span>
              <span class="metric-detail">${crux.fid.good_pct}% of users have good experience</span>
            </div>
          ` : ''}
        </div>
        <small style="color: #666; display: block; margin-top: 10px;">
          📅 Data collected: ${this.formatDateRange(crux.collection_period)}
        </small>
      </div>
    `;
  }

  buildCrUXUnavailableSection(crux, daysSinceInstall) {
    return `
      <div class="crux-unavailable">
        <h4>📊 Real User Experience (Chrome UX Report)</h4>
        <div class="unavailable-message">
          <div class="icon">⏳</div>
          <h5>COLLECTING DATA...</h5>
          <p>${crux.message || 'Chrome UX Report data is not yet available.'}</p>
          
          ${daysSinceInstall < 28 ? `
            <div class="timeline">
              <div class="timeline-item">
                <strong>📅 Installed:</strong> ${daysSinceInstall} days ago
              </div>
              <div class="timeline-item">
                <strong>⏰ Data available in:</strong> ${crux.days_until_available || (28 - daysSinceInstall)} days
              </div>
            </div>
            
            <div class="explanation">
              <h6>Why the wait?</h6>
              <p>Google's Chrome UX Report collects real user data over a 28-day rolling period. Once 28 days have passed since installation, you'll see:</p>
              <ul>
                <li>✅ Real loading times from actual visitors</li>
                <li>✅ Performance breakdown by device type</li>
                <li>✅ Connection speed analysis</li>
                <li>✅ User experience distribution</li>
              </ul>
            </div>
            
            <p class="meanwhile">
              <strong>In the meantime, your PageSpeed Insights score above shows that optimizations are working! 🚀</strong>
            </p>
          ` : `
            <p>CrUX data may not be available if your site doesn't have enough traffic yet.</p>
          `}
        </div>
      </div>
    `;
  }

  getPageTitle(pageType) {
    const titles = {
      homepage: 'Homepage',
      product: 'Product Pages',
      collection: 'Collection Pages',
      blog: 'Blog Posts'
    };
    return titles[pageType] || pageType;
  }

  formatTime(ms) {
    if (!ms) return 'N/A';
    if (ms < 1000) return `${ms}ms`;
    return `${(ms / 1000).toFixed(1)}s`;
  }

  formatDateRange(period) {
    if (!period) return 'N/A';
    const first = period.first_date;
    const last = period.last_date;
    if (!first || !last) return 'N/A';
    return `${first.year}-${first.month}-${first.day} to ${last.year}-${last.month}-${last.day}`;
  }

  // ============================================================
  // END: PERFORMANCE DATA
  // ============================================================

  updateUI() {
    console.log('Updating UI, connected:', this.isRLConnected);
    
    // Update store names - remove .myshopify.com
    const storeNames = [
      document.getElementById('storeName'),
      document.getElementById('storeNameDisconnected'),
      document.getElementById('storeNameConnected')
    ];
    
    storeNames.forEach(el => {
      if (el) {
        el.textContent = this.shop ? this.shop.replace('.myshopify.com', '') : 'Unknown Store';
      }
    });

    if (this.isRLConnected) {
      this.showConnectedState();
    } else {
      this.showDisconnectedState();
    }
    
    if (this.loadingState) {
      this.loadingState.style.display = 'none';
    }
  }

  showDisconnectedState() {
    console.log('Showing disconnected state');
    if (this.disconnectedState) {
      this.disconnectedState.style.display = 'block';
    }
    if (this.connectedState) {
      this.connectedState.style.display = 'none';
    }
  }

  showConnectedState() {
  console.log('Showing connected state');
  if (this.connectedState) {
    this.connectedState.style.display = 'block';
    
    if (this.dashboardData) {
      this.renderEnhancedDashboard();
      this.loadPagesAndTemplates();  // ← ADD THIS LINE
    }
  }
  if (this.disconnectedState) {
    this.disconnectedState.style.display = 'none';
  }
}

 renderEnhancedDashboard() {
    const connectedSection = document.querySelector('#connectedState .connected-section');
    if (!connectedSection || !this.dashboardData) return;

    if (document.querySelector('.enhanced-dashboard')) return;

    // Update store stats
    this.updateStoreStats();

    // NO HOMEPAGE PERFORMANCE OR PAGES SECTIONS
    // Just add a simple status indicator
    const dashboardHTML = `
      <div class="enhanced-dashboard">
        <div style="margin: 20px 0; padding: 15px; background: #e8f5e9; border-radius: 8px; border-left: 4px solid #4caf50; text-align: center;">
          <strong>✅ Connected to RabbitLoader</strong>
          <p style="margin: 5px 0 0 0; color: #666;">DID: ${this.currentDID}</p>
        </div>
      </div>
    `;

    connectedSection.insertAdjacentHTML('beforeend', dashboardHTML);
  }

  // ============================================================
  // PAGES MANAGEMENT
  // ============================================================
  
  async loadPagesAndTemplates() {
  try {
    this.showInfo('Loading pages...');
    
    // Load first page
    const response = await fetch(`/rl/pages-list?shop=${encodeURIComponent(this.shop)}&page=1&limit=100`);
    const data = await response.json();
    
    if (data.ok) {
      this.pagesData = data.data;
      this.currentPage = 1;
      this.hasMorePages = data.data.has_more;
      this.renderPagesManagement();
      
      console.log(`Loaded ${data.data.total_pages} of ${data.data.total_pages_count} pages`);
    } else {
      console.error('Failed to load pages:', data.error);
      this.showError('Failed to load pages: ' + data.error);
    }
  } catch (error) {
    console.error('Pages load error:', error);
    this.showError('Failed to load pages');
  }
}
renderPagesManagement() {
    const connectedSection = document.querySelector('#connectedState .connected-section');
    if (!connectedSection) return;
    
    const existing = document.querySelector('.pages-management-section');
    if (existing) existing.remove();
    
    const { templates, all_pages, total_pages_count, page, has_more } = this.pagesData;
    
    const html = `
      <div class="pages-management-section" style="font-family: 'Inter', -apple-system, BlinkMacSystemFont, 'Segoe UI', sans-serif;">
        <div style="display: flex; justify-content: space-between; align-items: center; margin-bottom: 24px;">
          <div>
            <h2 style="margin: 0; font-size: 24px; font-weight: 600; color: #1a1a1a;">📄 Pages & Performance</h2>
            <p style="margin: 4px 0 0 0; color: #666; font-size: 14px;">Manage ${total_pages_count} pages across ${Object.keys(templates).length} templates</p>
          </div>
        </div>
        
        <!-- Search Bar -->
        <div style="margin-bottom: 20px;">
          <input 
            type="text" 
            id="pageSearch" 
            placeholder="🔍 Search pages by URL or title..." 
            style="width: 100%; padding: 12px 16px; border: 1px solid #e0e0e0; border-radius: 8px; font-size: 14px; transition: all 0.2s;"
            onfocus="this.style.borderColor='#4f46e5'; this.style.boxShadow='0 0 0 3px rgba(79, 70, 229, 0.1)'"
            onblur="this.style.borderColor='#e0e0e0'; this.style.boxShadow='none'"
          >
        </div>
        
        <!-- Modern Table -->
        <div style="background: white; border-radius: 12px; overflow: hidden; box-shadow: 0 1px 3px rgba(0,0,0,0.1);">
          <table style="width: 100%; border-collapse: collapse;">
            <thead>
              <tr style="background: #f8fafc; border-bottom: 1px solid #e2e8f0;">
                <th style="padding: 16px; text-align: left; font-weight: 600; font-size: 12px; color: #64748b; text-transform: uppercase; letter-spacing: 0.5px;">URL</th>
                <th style="padding: 16px; text-align: center; font-weight: 600; font-size: 12px; color: #64748b; text-transform: uppercase; letter-spacing: 0.5px; width: 100px;">Mobile</th>
                <th style="padding: 16px; text-align: center; font-weight: 600; font-size: 12px; color: #64748b; text-transform: uppercase; letter-spacing: 0.5px; width: 100px;">Desktop</th>
                <th style="padding: 16px; text-align: center; font-weight: 600; font-size: 12px; color: #64748b; text-transform: uppercase; letter-spacing: 0.5px; width: 120px;">Critical CSS</th>
                <th style="padding: 16px; text-align: center; font-weight: 600; font-size: 12px; color: #64748b; text-transform: uppercase; letter-spacing: 0.5px; width: 100px;">JS Scripts</th>
                <th style="padding: 16px; text-align: center; font-weight: 600; font-size: 12px; color: #64748b; text-transform: uppercase; letter-spacing: 0.5px; width: 200px;">Actions</th>
              </tr>
            </thead>
            <tbody id="pagesTableBody">
              ${this.renderPagesRows(all_pages)}
            </tbody>
          </table>
        </div>
        
        <!-- Pagination -->
        ${has_more ? `
          <div style="text-align: center; margin-top: 24px;">
            <button class="btn-modern" onclick="dashboard.loadMorePages()" style="padding: 12px 24px; background: #4f46e5; color: white; border: none; border-radius: 8px; font-weight: 500; cursor: pointer; transition: all 0.2s;">
              Load More Pages (${all_pages.length} of ${total_pages_count} loaded)
            </button>
          </div>
        ` : `
          <div style="text-align: center; margin-top: 24px; color: #666; font-size: 14px;">
            ✅ All ${total_pages_count} pages loaded
          </div>
        `}
        
        <div style="margin-top: 16px; padding: 12px; background: #f8fafc; border-radius: 8px; text-align: center; font-size: 13px; color: #64748b;">
          Showing ${all_pages.length} of ${total_pages_count} pages
        </div>
      </div>
    `;
    
    connectedSection.insertAdjacentHTML('beforeend', html);
    this.setupPagesEventListeners();
  }
<<<<<<< HEAD
=======
  
 renderTemplateCards(templates) {
    // Template cards removed - using direct table view only
    return '';
  }
  renderPagesRows(pages) {
    return pages.map((page, index) => {
      const rowId = `page-row-${index}`;
      const expandedId = `page-expanded-${index}`;
      
      return `
        <tr id="${rowId}" style="border-bottom: 1px solid #e2e8f0; transition: background 0.2s;" 
            data-template="${page.template}" 
            data-url="${page._doc?.url || ''}"
            data-page-id="${page._doc?.id || index}"
            onmouseenter="this.style.background='#f8fafc'" 
            onmouseleave="this.style.background='white'">
          <td style="padding: 16px;">
            <div style="display: flex; align-items: center; gap: 8px;">
              <button onclick="dashboard.toggleRowExpand('${rowId}', '${expandedId}')" 
                      style="background: none; border: none; cursor: pointer; font-size: 16px; padding: 0; color: #64748b; transition: transform 0.2s;"
                      id="expand-icon-${rowId}">
                ▶
              </button>
              <div>
                <div style="font-weight: 500; color: #1a1a1a; font-size: 14px;">${page._doc?.title || page._doc?.url || 'Untitled'}</div>
                <div style="color: #64748b; font-size: 12px; margin-top: 2px;">${page._doc?.url || 'No URL'}</div>
              </div>
          </td>
          <td style="padding: 16px; text-align: center;">
            <span style="display: inline-block; padding: 4px 12px; background: #f1f5f9; color: #475569; border-radius: 6px; font-size: 13px; font-weight: 500;">
              --
            </span>
          </td>
          <td style="padding: 16px; text-align: center;">
            <span style="display: inline-block; padding: 4px 12px; background: #f1f5f9; color: #475569; border-radius: 6px; font-size: 13px; font-weight: 500;">
              --
            </span>
          </td>
          <td style="padding: 16px; text-align: center;">
            <span style="display: inline-flex; align-items: center; gap: 6px; padding: 4px 12px; background: #dcfce7; color: #166534; border-radius: 6px; font-size: 12px; font-weight: 500;">
              <span style="font-size: 10px;">✓</span> Enabled
            </span>
          </td>
          <td style="padding: 16px; text-align: center;">
            <span style="color: #64748b; font-size: 13px;">${page.js_defer_count || 0} deferred</span>
          </td>
          <td style="padding: 16px; text-align: center;">
            <div style="display: flex; gap: 8px; justify-content: center;">
              <button onclick="dashboard.analyzePage('${page._doc?.id || index}', '${page._doc?.url || ''}')"
                      style="padding: 6px 12px; background: white; border: 1px solid #e2e8f0; border-radius: 6px; color: #4f46e5; font-size: 12px; font-weight: 500; cursor: pointer; transition: all 0.2s; display: inline-flex; align-items: center; gap: 4px;"
                      onmouseover="this.style.background='#eef2ff'; this.style.borderColor='#4f46e5'"
                      onmouseout="this.style.background='white'; this.style.borderColor='#e2e8f0'">
                🔍 Analyze
              </button>
              <button onclick="dashboard.toggleRowExpand('${rowId}', '${expandedId}')" 
                      style="padding: 6px 12px; background: #4f46e5; border: none; border-radius: 6px; color: white; font-size: 12px; font-weight: 500; cursor: pointer; transition: all 0.2s; display: inline-flex; align-items: center; gap: 4px;"
                      onmouseover="this.style.background='#4338ca'"
                      onmouseout="this.style.background='#4f46e5'">
                ⚙️ Customize
              </button>
            </div>
          </td>
        </tr>
        <tr id="${expandedId}" style="display: none; background: #f8fafc;">
          <td colspan="6" style="padding: 0;">
            <div style="padding: 24px; border-top: 1px solid #e2e8f0;">
              ${this.renderExpandedRowContent(page, index)}
            </div>
          </td>
        </tr>
      `;
    }).join('');
  }
>>>>>>> de13c629
  
 renderExpandedRowContent(page, index) {
    // Mock JS files - in production, fetch from API
    const jsFiles = [
      { url: 'cdn.shopify.com/shopifycloud/privacy-banner.js', currentAction: 'defer' },
      { url: 'cdn.shopify.com/s/files/theme.js', currentAction: 'load' },
      { url: 'www.google-analytics.com/analytics.js', currentAction: 'defer' },
    ];
    
    return `
      <div style="display: grid; gap: 24px;">
        <!-- JS Files Section -->
        <div>
          <h4 style="margin: 0 0 16px 0; font-size: 16px; font-weight: 600; color: #1a1a1a; display: flex; align-items: center; gap: 8px;">
            ⚙️ JavaScript Files
          </h4>
          <div style="display: grid; gap: 12px;">
            ${jsFiles.map((file, fileIndex) => `
              <div style="background: white; padding: 16px; border-radius: 8px; border: 1px solid #e2e8f0;">
                <div style="font-size: 13px; color: #475569; margin-bottom: 12px; font-family: 'Courier New', monospace;">
                  📦 ${file.url}
                </div>
                <div style="display: flex; gap: 8px;">
                  ${['defer', 'load', 'async', 'block'].map(action => `
                    <button onclick="dashboard.changeJSAction('${page.id || index}', '${file.url}', '${action}', '${page.template}')"
                            style="flex: 1; padding: 8px 12px; border: 1px solid ${file.currentAction === action ? '#4f46e5' : '#e2e8f0'}; 
                                   background: ${file.currentAction === action ? '#4f46e5' : 'white'}; 
                                   color: ${file.currentAction === action ? 'white' : '#64748b'}; 
                                   border-radius: 6px; font-size: 12px; font-weight: 500; cursor: pointer; transition: all 0.2s; text-transform: capitalize;"
                            onmouseover="if('${file.currentAction}' !== '${action}') { this.style.borderColor='#cbd5e1'; this.style.background='#f8fafc'; }"
                            onmouseout="if('${file.currentAction}' !== '${action}') { this.style.borderColor='#e2e8f0'; this.style.background='white'; }">
                      ${action}
                    </button>
                  `).join('')}
                </div>
              </div>
            `).join('')}
          </div>
        </div>
        
        <!-- Critical CSS Section -->
        <div>
          <h4 style="margin: 0 0 16px 0; font-size: 16px; font-weight: 600; color: #1a1a1a; display: flex; align-items: center; gap: 8px;">
            🎨 Critical CSS
          </h4>
          <div style="background: white; padding: 16px; border-radius: 8px; border: 1px solid #e2e8f0;">
            <div style="display: flex; gap: 8px;">
              <button onclick="dashboard.changeCriticalCSS('${page.id || index}', true, '${page.template}')"
                      style="flex: 1; padding: 12px 16px; border: 1px solid #4f46e5; background: #4f46e5; color: white; 
                             border-radius: 6px; font-size: 14px; font-weight: 500; cursor: pointer; transition: all 0.2s;">
                Enabled
              </button>
              <button onclick="dashboard.changeCriticalCSS('${page.id || index}', false, '${page.template}')"
                      style="flex: 1; padding: 12px 16px; border: 1px solid #e2e8f0; background: white; color: #64748b; 
                             border-radius: 6px; font-size: 14px; font-weight: 500; cursor: pointer; transition: all 0.2s;"
                      onmouseover="this.style.borderColor='#cbd5e1'; this.style.background='#f8fafc'"
                      onmouseout="this.style.borderColor='#e2e8f0'; this.style.background='white'">
                Disabled
              </button>
            </div>
          </div>
        </div>
      </div>
    `;
  }
 toggleRowExpand(rowId, expandedId) {
    const expandedRow = document.getElementById(expandedId);
    const icon = document.getElementById(`expand-icon-${rowId}`);
    
    if (expandedRow.style.display === 'none') {
      expandedRow.style.display = 'table-row';
      icon.textContent = '▼';
      icon.style.transform = 'rotate(0deg)';
    } else {
      expandedRow.style.display = 'none';
      icon.textContent = '▶';
    }
  }

async analyzePage(pageId, url) {
    this.showInfo(`🔍 Analyzing ${url}...`);
    
    try {
      // Call your performance analysis API
      const response = await fetch(`/rl/analyze-page?shop=${encodeURIComponent(this.shop)}&url=${encodeURIComponent(url)}`);
      const data = await response.json();
      
      if (data.ok && data.scores) {
        // Update the scores in the table
        const row = document.querySelector(`tr[data-url="${url}"]`);
        if (row) {
          const mobileTd = row.children[1];
          const desktopTd = row.children[2];
          
          mobileTd.innerHTML = `
            <span style="display: inline-block; padding: 4px 12px; background: ${this.getScoreColor(data.scores.mobile)}; color: white; border-radius: 6px; font-size: 13px; font-weight: 500;">
              ${data.scores.mobile}
            </span>
          `;
          
          desktopTd.innerHTML = `
            <span style="display: inline-block; padding: 4px 12px; background: ${this.getScoreColor(data.scores.desktop)}; color: white; border-radius: 6px; font-size: 13px; font-weight: 500;">
              ${data.scores.desktop}
            </span>
          `;
        }
        
        this.showSuccess(`✅ Analysis complete! Mobile: ${data.scores.mobile}, Desktop: ${data.scores.desktop}`);
      } else {
        throw new Error(data.error || 'Analysis failed');
      }
    } catch (error) {
      console.error('Analysis error:', error);
      this.showError(`Failed to analyze ${url}: ${error.message}`);
    }
  }
  
  getScoreColor(score) {
    if (score >= 90) return '#10b981'; // green
    if (score >= 50) return '#f59e0b'; // orange
    return '#ef4444'; // red
  }

  changeJSAction(pageId, scriptUrl, action, template) {
    // Get template info
    const templateData = this.pagesData.templates[template];
    const pageCount = templateData ? templateData.count : 1;
    
    // Show modal
    this.showScopeModal('js', action, scriptUrl, pageId, template, pageCount);
  }

  changeCriticalCSS(pageId, enabled, template) {
    // Get template info
    const templateData = this.pagesData.templates[template];
    const pageCount = templateData ? templateData.count : 1;
    
    // Show modal
    this.showScopeModal('css', enabled ? 'enabled' : 'disabled', null, pageId, template, pageCount);
  }

  showScopeModal(type, value, scriptUrl, pageId, template, pageCount) {
    const isJS = type === 'js';
    const title = isJS ? '⚙️ Apply JavaScript Rule' : '🎨 Critical CSS Setting';
    const description = isJS 
      ? `You selected: <strong>${value}</strong><br>For script: <code style="background: #f1f5f9; padding: 2px 6px; border-radius: 4px; font-size: 12px;">${scriptUrl}</code>`
      : `You selected: <strong>${value === 'enabled' ? 'Enabled' : 'Disabled'}</strong>`;
    
    const templateName = template.charAt(0).toUpperCase() + template.slice(1);
    
    const modalHTML = `
      <div class="modal-overlay-modern" onclick="dashboard.closeModal()" style="position: fixed; top: 0; left: 0; right: 0; bottom: 0; background: rgba(0,0,0,0.5); display: flex; align-items: center; justify-content: center; z-index: 10000; backdrop-filter: blur(4px);">
        <div onclick="event.stopPropagation()" style="background: white; border-radius: 16px; max-width: 500px; width: 90%; box-shadow: 0 20px 25px -5px rgba(0,0,0,0.1); animation: modalSlideIn 0.2s ease-out;">
          <div style="padding: 24px; border-bottom: 1px solid #e2e8f0;">
            <h3 style="margin: 0; font-size: 20px; font-weight: 600; color: #1a1a1a;">${title}</h3>
            <p style="margin: 8px 0 0 0; color: #64748b; font-size: 14px; line-height: 1.5;">${description}</p>
          </div>
          
          <div style="padding: 24px;">
            <div style="margin-bottom: 16px;">
              <p style="margin: 0 0 16px 0; font-weight: 500; color: #475569; font-size: 14px;">Apply this ${isJS ? 'rule' : 'setting'} to:</p>
              
              <label style="display: flex; align-items: center; padding: 16px; border: 2px solid #e2e8f0; border-radius: 8px; cursor: pointer; margin-bottom: 12px; transition: all 0.2s;"
                     onmouseover="this.style.borderColor='#4f46e5'; this.style.background='#f8fafc'"
                     onmouseout="this.style.borderColor='#e2e8f0'; this.style.background='white'">
                <input type="radio" name="scope" value="page" checked style="margin-right: 12px; width: 18px; height: 18px; cursor: pointer;">
                <div>
                  <div style="font-weight: 500; color: #1a1a1a; font-size: 14px;">This page only</div>
                  <div style="color: #64748b; font-size: 12px; margin-top: 2px;">Apply to current page</div>
                </div>
              </label>
              
              <label style="display: flex; align-items: center; padding: 16px; border: 2px solid #e2e8f0; border-radius: 8px; cursor: pointer; margin-bottom: 12px; transition: all 0.2s;"
                     onmouseover="this.style.borderColor='#4f46e5'; this.style.background='#f8fafc'"
                     onmouseout="this.style.borderColor='#e2e8f0'; this.style.background='white'">
                <input type="radio" name="scope" value="template" style="margin-right: 12px; width: 18px; height: 18px; cursor: pointer;">
                <div>
                  <div style="font-weight: 500; color: #1a1a1a; font-size: 14px;">All ${templateName} pages</div>
                  <div style="color: #64748b; font-size: 12px; margin-top: 2px;">Apply to all ${pageCount} pages in this category</div>
                </div>
              </label>
              
              <label style="display: flex; align-items: center; padding: 16px; border: 2px solid #e2e8f0; border-radius: 8px; cursor: pointer; transition: all 0.2s;"
                     onmouseover="this.style.borderColor='#4f46e5'; this.style.background='#f8fafc'"
                     onmouseout="this.style.borderColor='#e2e8f0'; this.style.background='white'">
                <input type="radio" name="scope" value="global" style="margin-right: 12px; width: 18px; height: 18px; cursor: pointer;">
                <div>
                  <div style="font-weight: 500; color: #1a1a1a; font-size: 14px;">Entire website</div>
                  <div style="color: #64748b; font-size: 12px; margin-top: 2px;">Apply to all ${this.pagesData.total_pages_count} pages</div>
                </div>
              </label>
            </div>
          </div>
          
          <div style="padding: 16px 24px 24px 24px; display: flex; gap: 12px; justify-content: flex-end;">
            <button onclick="dashboard.closeModal()" 
                    style="padding: 10px 20px; border: 1px solid #e2e8f0; background: white; color: #64748b; border-radius: 8px; font-weight: 500; cursor: pointer; transition: all 0.2s;"
                    onmouseover="this.style.background='#f8fafc'"
                    onmouseout="this.style.background='white'">
              Cancel
            </button>
            <button onclick="dashboard.applyScope('${type}', '${value}', '${scriptUrl}', '${pageId}', '${template}')" 
                    style="padding: 10px 20px; border: none; background: #4f46e5; color: white; border-radius: 8px; font-weight: 500; cursor: pointer; transition: all 0.2s;"
                    onmouseover="this.style.background='#4338ca'"
                    onmouseout="this.style.background='#4f46e5'">
              Apply ✓
            </button>
          </div>
        </div>
      </div>
      
      <style>
        @keyframes modalSlideIn {
          from {
            opacity: 0;
            transform: translateY(-20px);
          }
          to {
            opacity: 1;
            transform: translateY(0);
          }
        }
      </style>
    `;
    
    document.body.insertAdjacentHTML('beforeend', modalHTML);
  }
<<<<<<< HEAD
  
  renderPagesRows(pages) {
    return pages.map((page, index) => {
      const rowId = `page-row-${index}`;
      const expandedId = `page-expanded-${index}`;
      
      return `
        <tr id="${rowId}" style="border-bottom: 1px solid #e2e8f0; transition: background 0.2s;" 
            data-template="${page.template}" 
            data-url="${page.url}"
            data-page-id="${page.id || index}"
            onmouseenter="this.style.background='#f8fafc'" 
            onmouseleave="this.style.background='white'">
          <td style="padding: 16px;">
            <div style="display: flex; align-items: center; gap: 8px;">
              <button onclick="dashboard.toggleRowExpand('${rowId}', '${expandedId}')" 
                      style="background: none; border: none; cursor: pointer; font-size: 16px; padding: 0; color: #64748b; transition: transform 0.2s;"
                      id="expand-icon-${rowId}">
                ▶
              </button>
              <div>
                <div style="font-weight: 500; color: #1a1a1a; font-size: 14px;">${page.title || page.url}</div>
                <div style="color: #64748b; font-size: 12px; margin-top: 2px;">${page.url}</div>
              </div>
            </div>
          </td>
          <td style="padding: 16px; text-align: center;">
            <span style="display: inline-block; padding: 4px 12px; background: #f1f5f9; color: #475569; border-radius: 6px; font-size: 13px; font-weight: 500;">
              --
            </span>
          </td>
          <td style="padding: 16px; text-align: center;">
            <span style="display: inline-block; padding: 4px 12px; background: #f1f5f9; color: #475569; border-radius: 6px; font-size: 13px; font-weight: 500;">
              --
            </span>
          </td>
          <td style="padding: 16px; text-align: center;">
            <span style="display: inline-flex; align-items: center; gap: 6px; padding: 4px 12px; background: #dcfce7; color: #166534; border-radius: 6px; font-size: 12px; font-weight: 500;">
              <span style="font-size: 10px;">✓</span> Enabled
            </span>
          </td>
          <td style="padding: 16px; text-align: center;">
            <span style="color: #64748b; font-size: 13px;">${page.js_defer_count || 0} deferred</span>
          </td>
          <td style="padding: 16px; text-align: center;">
            <div style="display: flex; gap: 8px; justify-content: center;">
              <button onclick="dashboard.analyzePage('${page.id || index}', '${page.url}')" 
                      style="padding: 6px 12px; background: white; border: 1px solid #e2e8f0; border-radius: 6px; color: #4f46e5; font-size: 12px; font-weight: 500; cursor: pointer; transition: all 0.2s; display: inline-flex; align-items: center; gap: 4px;"
                      onmouseover="this.style.background='#eef2ff'; this.style.borderColor='#4f46e5'"
                      onmouseout="this.style.background='white'; this.style.borderColor='#e2e8f0'">
                🔍 Analyze
              </button>
              <button onclick="dashboard.toggleRowExpand('${rowId}', '${expandedId}')" 
                      style="padding: 6px 12px; background: #4f46e5; border: none; border-radius: 6px; color: white; font-size: 12px; font-weight: 500; cursor: pointer; transition: all 0.2s; display: inline-flex; align-items: center; gap: 4px;"
                      onmouseover="this.style.background='#4338ca'"
                      onmouseout="this.style.background='#4f46e5'">
                ⚙️ Customize
              </button>
            </div>
          </td>
        </tr>
        <tr id="${expandedId}" style="display: none; background: #f8fafc;">
          <td colspan="6" style="padding: 0;">
            <div style="padding: 24px; border-top: 1px solid #e2e8f0;">
              ${this.renderExpandedRowContent(page, index)}
            </div>
          </td>
        </tr>
      `;
    }).join('');
  }
  renderExpandedRowContent(page, index) {
    const jsFiles = [
      { url: 'cdn.shopify.com/shopifycloud/privacy-banner.js', currentAction: 'defer' },
      { url: 'cdn.shopify.com/s/files/theme.js', currentAction: 'load' },
      { url: 'www.google-analytics.com/analytics.js', currentAction: 'defer' },
    ];
    
    return `
      <div style="display: grid; gap: 24px;">
        <!-- JS Files Section -->
        <div>
          <h4 style="margin: 0 0 16px 0; font-size: 16px; font-weight: 600; color: #1a1a1a; display: flex; align-items: center; gap: 8px;">
            ⚙️ JavaScript Files
          </h4>
          <div style="display: grid; gap: 12px;">
            ${jsFiles.map((file, fileIndex) => `
              <div style="background: white; padding: 16px; border-radius: 8px; border: 1px solid #e2e8f0;">
                <div style="font-size: 13px; color: #475569; margin-bottom: 12px; font-family: 'Courier New', monospace;">
                  📦 ${file.url}
                </div>
                <div style="display: flex; gap: 8px;">
                  ${['defer', 'load', 'async', 'block'].map(action => `
                    <button onclick="dashboard.changeJSAction('${page.id || index}', '${file.url}', '${action}', '${page.template}')"
                            style="flex: 1; padding: 8px 12px; border: 1px solid ${file.currentAction === action ? '#4f46e5' : '#e2e8f0'}; 
                                   background: ${file.currentAction === action ? '#4f46e5' : 'white'}; 
                                   color: ${file.currentAction === action ? 'white' : '#64748b'}; 
                                   border-radius: 6px; font-size: 12px; font-weight: 500; cursor: pointer; transition: all 0.2s; text-transform: capitalize;"
                            onmouseover="if('${file.currentAction}' !== '${action}') { this.style.borderColor='#cbd5e1'; this.style.background='#f8fafc'; }"
                            onmouseout="if('${file.currentAction}' !== '${action}') { this.style.borderColor='#e2e8f0'; this.style.background='white'; }">
                      ${action}
                    </button>
                  `).join('')}
                </div>
              </div>
            `).join('')}
          </div>
        </div>
        
        <!-- Critical CSS Section -->
        <div>
          <h4 style="margin: 0 0 16px 0; font-size: 16px; font-weight: 600; color: #1a1a1a; display: flex; align-items: center; gap: 8px;">
            🎨 Critical CSS
          </h4>
          <div style="background: white; padding: 16px; border-radius: 8px; border: 1px solid #e2e8f0;">
            <div style="display: flex; gap: 8px;">
              <button onclick="dashboard.changeCriticalCSS('${page.id || index}', true, '${page.template}')"
                      style="flex: 1; padding: 12px 16px; border: 1px solid #4f46e5; background: #4f46e5; color: white; 
                             border-radius: 6px; font-size: 14px; font-weight: 500; cursor: pointer; transition: all 0.2s;">
                Enabled
              </button>
              <button onclick="dashboard.changeCriticalCSS('${page.id || index}', false, '${page.template}')"
                      style="flex: 1; padding: 12px 16px; border: 1px solid #e2e8f0; background: white; color: #64748b; 
                             border-radius: 6px; font-size: 14px; font-weight: 500; cursor: pointer; transition: all 0.2s;"
                      onmouseover="this.style.borderColor='#cbd5e1'; this.style.background='#f8fafc'"
                      onmouseout="this.style.borderColor='#e2e8f0'; this.style.background='white'">
                Disabled
              </button>
            </div>
          </div>
        </div>
      </div>
    `;
  }
  setupPagesEventListeners() {
    // Search
    const searchInput = document.getElementById('pageSearch');
    if (searchInput) {
      searchInput.addEventListener('input', (e) => {
        this.filterPages(e.target.value, document.getElementById('templateFilter').value);
      });
    }
=======

  closeModal() {
    const modal = document.querySelector('.modal-overlay-modern');
    if (modal) modal.remove();
  }

  async applyScope(type, value, scriptUrl, pageId, template) {
    const scope = document.querySelector('input[name="scope"]:checked').value;
>>>>>>> de13c629
    
    let scopeText = '';
    if (scope === 'page') scopeText = 'this page';
    else if (scope === 'template') scopeText = `all ${template} pages`;
    else scopeText = 'entire website';
    
    this.closeModal();
    this.showInfo(`Applying changes to ${scopeText}...`);
    
    try {
      const endpoint = type === 'js' ? '/rl/apply-js-rule' : '/rl/apply-css-setting';
      
      const response = await fetch(endpoint, {
        method: 'POST',
        headers: { 'Content-Type': 'application/json' },
        body: JSON.stringify({
          shop: this.shop,
          scope: scope,
          template: template,
          pageId: pageId,
          scriptUrl: scriptUrl,
          action: value, // For JS: defer/load/async/block
          enabled: value === 'enabled' // For CSS: true/false
        })
      });
      
      const data = await response.json();
      
      if (data.ok) {
        this.showSuccess(`✅ Successfully applied to ${scopeText}`);
        // Optionally reload the page data
        // await this.loadPagesAndTemplates();
      } else {
        throw new Error(data.error || 'Failed to apply changes');
      }
    } catch (error) {
      console.error('Apply scope error:', error);
      this.showError(`Failed to apply changes: ${error.message}`);
    }
  }
  clearFilters() {
    document.getElementById('pageSearch').value = '';
    this.filterPages('', '');
  }

  getTemplateIcon(template) {
    const icons = {
      'index': '🏠',
      'product': '🛍️',
      'collection': '📚',
      'article': '📝',
      'blog': '✍️',
      'page': '📄',
      'cart': '🛒',
      'search': '🔍'
    };
    
    for (const [key, icon] of Object.entries(icons)) {
      if (template.includes(key)) return icon;
    }
    return '📄';
  }

  setupPagesEventListeners() {
    const searchInput = document.getElementById('pageSearch');
    if (searchInput) {
      searchInput.addEventListener('input', (e) => {
        this.filterPages(e.target.value, '');
      });
    }
  }
  
  filterPages(searchTerm, templateFilter) {
    const rows = document.querySelectorAll('#pagesTableBody tr[data-url]');
    let visibleCount = 0;
    
    rows.forEach(row => {
      const url = row.dataset.url.toLowerCase();
      const titleEl = row.querySelector('div[style*="font-weight: 500"]');
      const title = titleEl ? titleEl.textContent.toLowerCase() : '';
      
      const matchesSearch = !searchTerm || 
        url.includes(searchTerm.toLowerCase()) || 
        title.includes(searchTerm.toLowerCase());
      
      if (matchesSearch) {
        row.style.display = '';
        visibleCount++;
      } else {
        row.style.display = 'none';
        const nextRow = row.nextElementSibling;
        if (nextRow && nextRow.id && nextRow.id.startsWith('page-expanded-')) {
          nextRow.style.display = 'none';
        }
      }
    });
    
    console.log(`Filtered: ${visibleCount} pages visible`);
      }
  // Toggle Critical CSS for entire template
  async toggleTemplateCriticalCSS(template, enabled) {
    try {
      this.showInfo(`${enabled ? 'Enabling' : 'Disabling'} Critical CSS for ${template}...`);
      
      const response = await fetch('/rl/toggle-template-css', {
        method: 'POST',
        headers: { 'Content-Type': 'application/json' },
        body: JSON.stringify({
          shop: this.shop,
          template: template,
          enabled: enabled
        })
      });
      
      const data = await response.json();
      
      if (data.ok) {
        this.showSuccess(`Critical CSS ${enabled ? 'enabled' : 'disabled'} for ${template}`);
      } else {
        this.showError(`Failed: ${data.error}`);
      }
    } catch (error) {
      console.error('Toggle template CSS error:', error);
      this.showError('Failed to update CSS setting');
    }
  }
  
  // Toggle Critical CSS for single page
  async togglePageCriticalCSS(pageId, template, enabled) {
    try {
      const response = await fetch('/rl/toggle-page-css', {
        method: 'POST',
        headers: { 'Content-Type': 'application/json' },
        body: JSON.stringify({
          shop: this.shop,
          page_id: pageId,
          template: template,
          enabled: enabled
        })
      });
      
      const data = await response.json();
      
      if (data.ok) {
        this.showSuccess(`CSS ${enabled ? 'enabled' : 'disabled'} for page`);
      } else {
        this.showError(`Failed: ${data.error}`);
      }
    } catch (error) {
      console.error('Toggle page CSS error:', error);
      this.showError('Failed to update CSS setting');
    }
  }
  toggleRowExpand(rowId, expandedId) {
    const expandedRow = document.getElementById(expandedId);
    const icon = document.getElementById(`expand-icon-${rowId}`);
    
    if (expandedRow.style.display === 'none') {
      expandedRow.style.display = 'table-row';
      icon.textContent = '▼';
      icon.style.transform = 'rotate(0deg)';
    } else {
      expandedRow.style.display = 'none';
      icon.textContent = '▶';
    }
  }
  async analyzePage(pageId, url) {
    this.showInfo(`🔍 Analyzing ${url}...`);
    
    try {
      const response = await fetch(`/rl/analyze-page?shop=${encodeURIComponent(this.shop)}&url=${encodeURIComponent(url)}`);
      const data = await response.json();
      
      if (data.ok && data.scores) {
        const row = document.querySelector(`tr[data-url="${url}"]`);
        if (row) {
          const mobileTd = row.children[1];
          const desktopTd = row.children[2];
          
          mobileTd.innerHTML = `
            <span style="display: inline-block; padding: 4px 12px; background: ${this.getScoreColor(data.scores.mobile)}; color: white; border-radius: 6px; font-size: 13px; font-weight: 500;">
              ${data.scores.mobile}
            </span>
          `;
          
          desktopTd.innerHTML = `
            <span style="display: inline-block; padding: 4px 12px; background: ${this.getScoreColor(data.scores.desktop)}; color: white; border-radius: 6px; font-size: 13px; font-weight: 500;">
              ${data.scores.desktop}
            </span>
          `;
        }
        
        this.showSuccess(`✅ Analysis complete! Mobile: ${data.scores.mobile}, Desktop: ${data.scores.desktop}`);
      } else {
        throw new Error(data.error || 'Analysis failed');
      }
    } catch (error) {
      console.error('Analysis error:', error);
      this.showError(`Failed to analyze ${url}: ${error.message}`);
    }
  }

  getScoreColor(score) {
    if (score >= 90) return '#10b981';
    if (score >= 50) return '#f59e0b';
    return '#ef4444';
  }

  changeJSAction(pageId, scriptUrl, action, template) {
    const templateData = this.pagesData.templates[template];
    const pageCount = templateData ? templateData.count : 1;
    this.showScopeModal('js', action, scriptUrl, pageId, template, pageCount);
  }

  changeCriticalCSS(pageId, enabled, template) {
    const templateData = this.pagesData.templates[template];
    const pageCount = templateData ? templateData.count : 1;
    this.showScopeModal('css', enabled ? 'enabled' : 'disabled', null, pageId, template, pageCount);
  }

  showScopeModal(type, value, scriptUrl, pageId, template, pageCount) {
    const isJS = type === 'js';
    const title = isJS ? '⚙️ Apply JavaScript Rule' : '🎨 Critical CSS Setting';
    const description = isJS 
      ? `You selected: <strong>${value}</strong><br>For script: <code style="background: #f1f5f9; padding: 2px 6px; border-radius: 4px; font-size: 12px;">${scriptUrl}</code>`
      : `You selected: <strong>${value === 'enabled' ? 'Enabled' : 'Disabled'}</strong>`;
    
    const templateName = template.charAt(0).toUpperCase() + template.slice(1);
    
    const modalHTML = `
      <div class="modal-overlay-modern" onclick="dashboard.closeModal()" style="position: fixed; top: 0; left: 0; right: 0; bottom: 0; background: rgba(0,0,0,0.5); display: flex; align-items: center; justify-content: center; z-index: 10000; backdrop-filter: blur(4px);">
        <div onclick="event.stopPropagation()" style="background: white; border-radius: 16px; max-width: 500px; width: 90%; box-shadow: 0 20px 25px -5px rgba(0,0,0,0.1); animation: modalSlideIn 0.2s ease-out;">
          <div style="padding: 24px; border-bottom: 1px solid #e2e8f0;">
            <h3 style="margin: 0; font-size: 20px; font-weight: 600; color: #1a1a1a;">${title}</h3>
            <p style="margin: 8px 0 0 0; color: #64748b; font-size: 14px; line-height: 1.5;">${description}</p>
          </div>
          
          <div style="padding: 24px;">
            <div style="margin-bottom: 16px;">
              <p style="margin: 0 0 16px 0; font-weight: 500; color: #475569; font-size: 14px;">Apply this ${isJS ? 'rule' : 'setting'} to:</p>
              
              <label style="display: flex; align-items: center; padding: 16px; border: 2px solid #e2e8f0; border-radius: 8px; cursor: pointer; margin-bottom: 12px; transition: all 0.2s;"
                     onmouseover="this.style.borderColor='#4f46e5'; this.style.background='#f8fafc'"
                     onmouseout="this.style.borderColor='#e2e8f0'; this.style.background='white'">
                <input type="radio" name="scope" value="page" checked style="margin-right: 12px; width: 18px; height: 18px; cursor: pointer;">
                <div>
                  <div style="font-weight: 500; color: #1a1a1a; font-size: 14px;">This page only</div>
                  <div style="color: #64748b; font-size: 12px; margin-top: 2px;">Apply to current page</div>
                </div>
              </label>
              
              <label style="display: flex; align-items: center; padding: 16px; border: 2px solid #e2e8f0; border-radius: 8px; cursor: pointer; margin-bottom: 12px; transition: all 0.2s;"
                     onmouseover="this.style.borderColor='#4f46e5'; this.style.background='#f8fafc'"
                     onmouseout="this.style.borderColor='#e2e8f0'; this.style.background='white'">
                <input type="radio" name="scope" value="template" style="margin-right: 12px; width: 18px; height: 18px; cursor: pointer;">
                <div>
                  <div style="font-weight: 500; color: #1a1a1a; font-size: 14px;">All ${templateName} pages</div>
                  <div style="color: #64748b; font-size: 12px; margin-top: 2px;">Apply to all ${pageCount} pages in this category</div>
                </div>
              </label>
              
              <label style="display: flex; align-items: center; padding: 16px; border: 2px solid #e2e8f0; border-radius: 8px; cursor: pointer; transition: all 0.2s;"
                     onmouseover="this.style.borderColor='#4f46e5'; this.style.background='#f8fafc'"
                     onmouseout="this.style.borderColor='#e2e8f0'; this.style.background='white'">
                <input type="radio" name="scope" value="global" style="margin-right: 12px; width: 18px; height: 18px; cursor: pointer;">
                <div>
                  <div style="font-weight: 500; color: #1a1a1a; font-size: 14px;">Entire website</div>
                  <div style="color: #64748b; font-size: 12px; margin-top: 2px;">Apply to all ${this.pagesData.total_pages_count} pages</div>
                </div>
              </label>
            </div>
          </div>
          
          <div style="padding: 16px 24px 24px 24px; display: flex; gap: 12px; justify-content: flex-end;">
            <button onclick="dashboard.closeModal()" 
                    style="padding: 10px 20px; border: 1px solid #e2e8f0; background: white; color: #64748b; border-radius: 8px; font-weight: 500; cursor: pointer; transition: all 0.2s;"
                    onmouseover="this.style.background='#f8fafc'"
                    onmouseout="this.style.background='white'">
              Cancel
            </button>
            <button onclick="dashboard.applyScope('${type}', '${value}', '${scriptUrl}', '${pageId}', '${template}')" 
                    style="padding: 10px 20px; border: none; background: #4f46e5; color: white; border-radius: 8px; font-weight: 500; cursor: pointer; transition: all 0.2s;"
                    onmouseover="this.style.background='#4338ca'"
                    onmouseout="this.style.background='#4f46e5'">
              Apply ✓
            </button>
          </div>
        </div>
      </div>
      
      <style>
        @keyframes modalSlideIn {
          from {
            opacity: 0;
            transform: translateY(-20px);
          }
          to {
            opacity: 1;
            transform: translateY(0);
          }
        }
      </style>
    `;
    
    document.body.insertAdjacentHTML('beforeend', modalHTML);
  }

  closeModal() {
    const modal = document.querySelector('.modal-overlay-modern');
    if (modal) modal.remove();
  }

  async applyScope(type, value, scriptUrl, pageId, template) {
    const scope = document.querySelector('input[name="scope"]:checked').value;
    
    let scopeText = '';
    if (scope === 'page') scopeText = 'this page';
    else if (scope === 'template') scopeText = `all ${template} pages`;
    else scopeText = 'entire website';
    
    this.closeModal();
    this.showInfo(`Applying changes to ${scopeText}...`);
    
    try {
      const endpoint = type === 'js' ? '/rl/apply-js-rule' : '/rl/apply-css-setting';
      
      const response = await fetch(endpoint, {
        method: 'POST',
        headers: { 'Content-Type': 'application/json' },
        body: JSON.stringify({
          shop: this.shop,
          scope: scope,
          template: template,
          pageId: pageId,
          scriptUrl: scriptUrl,
          action: value,
          enabled: value === 'enabled'
        })
      });
      
      const data = await response.json();
      
      if (data.ok) {
        this.showSuccess(`✅ Successfully applied to ${scopeText}`);
      } else {
        throw new Error(data.error || 'Failed to apply changes');
      }
    } catch (error) {
      console.error('Apply scope error:', error);
      this.showError(`Failed to apply changes: ${error.message}`);
    }
  }
  // Manage JS for template
  manageTemplateJS(template) {
    this.openJSManagementModal(template, null);
  }
  
  // Manage JS for single page
  managePageJS(pageId, url) {
    this.openJSManagementModal(null, { id: pageId, url: url });
  }
  
  openJSManagementModal(template, page) {
    const title = template ? `JS Rules for Template: ${template}` : `JS Rules for Page`;
    const subtitle = template ? 
      `Apply defer/async rules to all pages using this template` : 
      `Apply defer/async rules to this specific page: ${page.url}`;
    
    const modalHTML = `
      <div class="modal-overlay" onclick="dashboard.closeJSModal()">
        <div class="modal-content" onclick="event.stopPropagation()" style="max-width: 800px; max-height: 90vh; overflow-y: auto;">
          <div class="modal-header">
            <h3>${title}</h3>
            <p style="color: #666; margin-top: 5px;">${subtitle}</p>
            <button class="modal-close" onclick="dashboard.closeJSModal()">×</button>
          </div>
          
          <div class="modal-body">
            <!-- Add New Rule -->
            <div class="add-rule-section" style="background: #f8f9fa; padding: 20px; border-radius: 6px; margin-bottom: 20px;">
              <h4>Add New JS Rule</h4>
              <div style="display: grid; gap: 10px; margin-top: 15px;">
                <input 
                  type="text" 
                  id="jsUrlPattern" 
                  placeholder="Script URL pattern (e.g., cdn.shopify.com/s/files/*/script.js)"
                  style="width: 100%; padding: 10px; border: 1px solid #ddd; border-radius: 4px;"
                >
                
                <select id="jsAction" style="padding: 10px; border: 1px solid #ddd; border-radius: 4px;">
                  <option value="defer">Defer - Load after page content</option>
                  <option value="async">Async - Load in parallel</option>
                  <option value="delay">Delay - Load after user interaction</option>
                  <option value="block">Block - Don't load at all</option>
                </select>
                
                <input 
                  type="number" 
                  id="delayTime" 
                  placeholder="Delay time (ms) - only for 'delay' action"
                  style="width: 100%; padding: 10px; border: 1px solid #ddd; border-radius: 4px; display: none;"
                  value="3000"
                >
                
                <textarea 
                  id="jsReason" 
                  placeholder="Reason (optional)"
                  style="width: 100%; padding: 10px; border: 1px solid #ddd; border-radius: 4px; min-height: 60px;"
                ></textarea>
                
                <button class="btn btn-primary" onclick="dashboard.addJSRule('${template}', ${page ? `'${page.id}'` : 'null'})">
                  Add Rule
                </button>
              </div>
            </div>
            
            <!-- Existing Rules -->
            <div class="existing-rules-section">
              <h4>Existing Rules</h4>
              <div id="existingRulesList" style="margin-top: 15px;">
                <p style="color: #666;">Loading existing rules...</p>
              </div>
            </div>
          </div>
        </div>
      </div>
    `;
    
    // Remove existing modal
    const existing = document.querySelector('.modal-overlay');
    if (existing) existing.remove();
    
    // Add modal
    document.body.insertAdjacentHTML('beforeend', modalHTML);
    
    // Setup event listeners
    document.getElementById('jsAction').addEventListener('change', (e) => {
      const delayInput = document.getElementById('delayTime');
      delayInput.style.display = e.target.value === 'delay' ? 'block' : 'none';
    });
    
    // Load existing rules
    this.loadExistingJSRules(template, page);
  }
  
  async loadExistingJSRules(template, page) {
    try {
      const url = template ? 
        `/rl/js-rules?shop=${this.shop}&template=${template}` :
        `/rl/js-rules?shop=${this.shop}&page_id=${page.id}`;
      
      const response = await fetch(url);
      const data = await response.json();
      
      const container = document.getElementById('existingRulesList');
      
      if (data.ok && data.rules && data.rules.length > 0) {
        container.innerHTML = data.rules.map((rule, index) => `
          <div class="rule-item" style="background: white; padding: 15px; border-radius: 6px; margin-bottom: 10px; border-left: 4px solid ${this.getActionColor(rule.action)};">
            <div style="display: flex; justify-content: space-between; align-items: start;">
              <div style="flex: 1;">
                <div style="font-weight: 600; margin-bottom: 5px;">${rule.pattern}</div>
                <div style="font-size: 14px; color: #666;">
                  Action: <span style="color: ${this.getActionColor(rule.action)}; font-weight: 600;">${rule.action.toUpperCase()}</span>
                  ${rule.delay ? ` | Delay: ${rule.delay}ms` : ''}
                </div>
                ${rule.reason ? `<div style="font-size: 12px; color: #999; margin-top: 5px;">Reason: ${rule.reason}</div>` : ''}
              </div>
              <button 
                class="btn btn-sm" 
                onclick="dashboard.deleteJSRule('${rule.id}', '${template}', ${page ? `'${page.id}'` : 'null'})"
                style="background: #dc3545; color: white; padding: 6px 12px;"
              >
                Delete
              </button>
            </div>
          </div>
        `).join('');
      } else {
        container.innerHTML = `
          <p style="color: #666; text-align: center; padding: 20px;">
            No JS defer rules configured yet. Add your first rule above!
          </p>
        `;
      }
    } catch (error) {
      console.error('Load JS rules error:', error);
      document.getElementById('existingRulesList').innerHTML = `
        <p style="color: #dc3545;">Failed to load existing rules</p>
      `;
    }
  }
  
  async addJSRule(template, pageId) {
    const pattern = document.getElementById('jsUrlPattern').value;
    const action = document.getElementById('jsAction').value;
    const reason = document.getElementById('jsReason').value;
    const delayTime = document.getElementById('delayTime').value;
    
    if (!pattern) {
      this.showError('Please enter a script URL pattern');
      return;
    }
    
    try {
      this.showInfo('Adding JS rule...');
      
      const response = await fetch('/rl/add-js-rule', {
        method: 'POST',
        headers: { 'Content-Type': 'application/json' },
        body: JSON.stringify({
          shop: this.shop,
          template: template,
          page_id: pageId,
          pattern: pattern,
          action: action,
          delay: action === 'delay' ? parseInt(delayTime) : null,
          reason: reason
        })
      });
      
      const data = await response.json();
      
      if (data.ok) {
        this.showSuccess('JS rule added successfully!');
        
        // Clear form
        document.getElementById('jsUrlPattern').value = '';
        document.getElementById('jsReason').value = '';
        
        // Reload rules
        this.loadExistingJSRules(template, pageId ? { id: pageId } : null);
      } else {
        this.showError(`Failed: ${data.error}`);
      }
    } catch (error) {
      console.error('Add JS rule error:', error);
      this.showError('Failed to add JS rule');
    }
  }
  
  async deleteJSRule(ruleId, template, pageId) {
    if (!confirm('Are you sure you want to delete this JS rule?')) {
      return;
    }
    
    try {
      const response = await fetch('/rl/delete-js-rule', {
        method: 'POST',
        headers: { 'Content-Type': 'application/json' },
        body: JSON.stringify({
          shop: this.shop,
          rule_id: ruleId
        })
      });
      
      const data = await response.json();
      
      if (data.ok) {
        this.showSuccess('JS rule deleted');
        this.loadExistingJSRules(template, pageId ? { id: pageId } : null);
      } else {
        this.showError(`Failed: ${data.error}`);
      }
    } catch (error) {
      console.error('Delete JS rule error:', error);
      this.showError('Failed to delete JS rule');
    }
  }
  
  closeJSModal() {
    const modal = document.querySelector('.modal-overlay');
    if (modal) modal.remove();
  }
  
  getActionColor(action) {
    const colors = {
      'defer': '#28a745',
      'async': '#17a2b8',
      'delay': '#ffc107',
      'block': '#dc3545'
    };
    return colors[action] || '#6c757d';
  }
  
  viewTemplatePages(template) {
    document.getElementById('templateFilter').value = template;
    document.getElementById('pageSearch').value = '';
    this.filterPages('', template);
    
    // Scroll to pages table
    document.getElementById('pagesTableContainer').scrollIntoView({ behavior: 'smooth' });
  }
  
  async loadMorePages() {
  try {
    this.showInfo('Loading more pages...');
    
    const nextPage = this.currentPage + 1;
    const response = await fetch(`/rl/pages-list?shop=${encodeURIComponent(this.shop)}&page=${nextPage}&limit=100`);
    const data = await response.json();
    
    if (data.ok) {
      // Append new pages to existing ones
      this.pagesData.all_pages.push(...data.data.all_pages);
      this.pagesData.total_pages = this.pagesData.all_pages.length;
      this.pagesData.has_more = data.data.has_more;
      this.currentPage = nextPage;
      
      // Re-render just the table
      const tbody = document.getElementById('pagesTableBody');
      if (tbody) {
        tbody.innerHTML = this.renderPagesRows(this.pagesData.all_pages);
      }
      
      // Update pagination info
      const container = document.getElementById('pagesTableContainer');
      if (container) {
        const h4 = container.querySelector('h4');
        if (h4) {
          h4.textContent = `All Pages (Page ${this.currentPage} - Showing ${this.pagesData.all_pages.length} of ${this.pagesData.total_pages_count})`;
        }
        
        // Update button
        const buttonContainer = container.querySelector('div[style*="text-align: center"]');
        if (buttonContainer) {
          if (this.pagesData.has_more) {
            buttonContainer.innerHTML = `
              <button class="btn btn-primary" onclick="dashboard.loadMorePages()">
                Load More Pages (${this.pagesData.all_pages.length} of ${this.pagesData.total_pages_count} loaded)
              </button>
            `;
          } else {
            buttonContainer.innerHTML = `
              <div style="color: #666;">
                All ${this.pagesData.total_pages_count} pages loaded
              </div>
            `;
          }
        }
      }
      
      this.showSuccess(`Loaded ${data.data.all_pages.length} more pages`);
    }
  } catch (error) {
    console.error('Load more pages error:', error);
    this.showError('Failed to load more pages');
  }
}

  getScoreClass(score) {
    if (score >= 90) return 'good';
    if (score >= 50) return 'average';
    return 'poor';
  }

  // NEW: Update store stats from MongoDB
async updateStoreStats() {
  try {
    const response = await fetch(`/rl/status?shop=${encodeURIComponent(this.shop)}`);
    const data = await response.json();

    // If site_structure is not available, try to fetch from site-analysis API
    if (data.ok && !data.site_structure) {
      console.log('Site structure not in status response, will try site-analysis endpoint if needed');
      
      // Set default values
      const totalPagesEl = document.getElementById('totalPages');
      const totalTemplatesEl = document.getElementById('totalTemplates');
      
      if (totalPagesEl) totalPagesEl.textContent = '--';
      if (totalTemplatesEl) totalTemplatesEl.textContent = '--';
      
      return;
    }

    if (data.ok && data.site_structure) {
      const { site_structure } = data;
      
      let totalPages = 0;
      let totalTemplates = 0;

      if (site_structure.template_groups) {
        const templates = site_structure.template_groups instanceof Map ?
          Array.from(site_structure.template_groups.entries()) :
          Object.entries(site_structure.template_groups);

        totalTemplates = templates.length;
        templates.forEach(([template, group]) => {
          totalPages += group.count || 0;
        });
      }

      const totalPagesEl = document.getElementById('totalPages');
      const totalTemplatesEl = document.getElementById('totalTemplates');

      if (totalPagesEl) totalPagesEl.textContent = totalPages || '--';
      if (totalTemplatesEl) totalTemplatesEl.textContent = totalTemplates || '--';

      console.log(`Store stats updated: ${totalPages} pages, ${totalTemplates} templates`);
    }
  } catch (error) {
    console.error('Failed to load store stats:', error);
    
    // Set default values on error
    const totalPagesEl = document.getElementById('totalPages');
    const totalTemplatesEl = document.getElementById('totalTemplates');
    
    if (totalPagesEl) totalPagesEl.textContent = '--';
    if (totalTemplatesEl) totalTemplatesEl.textContent = '--';
  }
}
  showScriptInstructions() {
    this.getManualInstructions();
  }

  async getManualInstructions() {
    try {
      const response = await fetch(`/rl/manual-instructions?shop=${encodeURIComponent(this.shop)}`);
      const data = await response.json();

      if (data.ok) {
        this.displayScriptInstructions(data);
      } else {
        this.showError(`Failed to get instructions: ${data.error}`);
      }
    } catch (error) {
      console.error('Manual instructions error:', error);
      this.showError('Failed to load installation instructions');
    }
  }

  displayScriptInstructions(data) {
    let existingInstructions = document.querySelector('.script-instructions');
    if (existingInstructions) {
      existingInstructions.remove();
    }

    const instructionsHTML = `
      <div class="script-instructions">
        <h3>Script Installation</h3>
        <p><strong>RabbitLoader Defer Configuration</strong> - Controls when scripts load on your store pages</p>
        
        <div class="script-actions">
          <button class="btn btn-primary" onclick="dashboard.autoInjectScript()">Auto-Inject Defer Script</button>
        </div>
        
        <div class="script-tag-box">
          <h4>Defer Script Tag:</h4>
          <div class="copy-container">
            <code>${this.escapeHtml(data.scriptTag)}</code>
            <button class="copy-btn" onclick="dashboard.copyToClipboard('${this.escapeHtml(data.scriptTag)}')">Copy</button>
          </div>
          <small style="color: #666; display: block; margin-top: 8px;">
            This script manages script loading behavior and improves page speed by deferring non-critical scripts.
          </small>
        </div>
        
        <details class="manual-steps">
          <summary>Manual Installation Steps</summary>
          <ol>
            <li>${data.instructions.step1}</li>
            <li>${data.instructions.step2}</li>
            <li>${data.instructions.step3}</li>
            <li>${data.instructions.step4}</li>
            <li><strong>${data.instructions.step5}</strong></li>
            <li>Copy and paste the defer script tag above</li>
            <li>${data.instructions.step6}</li>
            <li>${data.instructions.step7}</li>
            <li><strong>Configure:</strong> ${data.instructions.step8}</li>
          </ol>
          
          <div style="margin-top: 15px; padding: 12px; background: #e3f2fd; border-radius: 4px;">
            <strong>What this script does:</strong>
            <ul style="margin: 8px 0; padding-left: 20px;">
              <li>Controls when JavaScript files load on your pages</li>
              <li>Defers non-critical scripts to improve initial page load speed</li>
              <li>Can block unwanted scripts entirely</li>
              <li>Configurable through the defer configuration interface</li>
            </ul>
          </div>
        </details>
      </div>
    `;

    const connectedSection = document.querySelector('#connectedState .connected-section');
    if (connectedSection) {
      connectedSection.insertAdjacentHTML('beforeend', instructionsHTML);
    }
  }

  async autoInjectScript() {
    if (!this.shop) {
      this.showError('Shop parameter is required');
      return;
    }

    try {
      this.showInfo('Attempting automatic script injection...');

      const response = await fetch('/rl/inject-script', {
  method: 'POST',
  headers: {
    'Content-Type': 'application/json',
  },
  body: JSON.stringify({ shop: this.shop })
});

      const data = await response.json();

      if (data.ok) {
        this.showSuccess(`Script injection successful! ${data.message}`);
        
        setTimeout(() => {
          this.checkStatus();
        }, 2000);
      } else {
        this.showError(`Script injection failed: ${data.error}`);
      }
    } catch (error) {
      console.error('Auto inject error:', error);
      this.showError('Failed to inject script automatically');
    }
  }

  async disconnect() {
    if (!confirm('Are you sure you want to disconnect RabbitLoader from your store?')) {
      return;
    }

    try {
      this.showInfo('Disconnecting...');

      const response = await fetch('/rl/disconnect', {
  method: 'POST',
  headers: {
    'Content-Type': 'application/json',
  },
  body: JSON.stringify({ shop: this.shop })
});

      const data = await response.json();

      if (data.ok) {
        this.showSuccess('Successfully disconnected from RabbitLoader');
        
        this.clearPerformanceCache();
        
        this.isRLConnected = false;
        this.currentDID = null;
        this.dashboardData = null;
        this.performanceData = {
          homepage: null,
          product: null,
          collection: null,
          blog: null
        };
        this.updateUI();
      } else {
        this.showError(`Disconnect failed: ${data.error}`);
      }
    } catch (error) {
      console.error('Disconnect error:', error);
      this.showError('Failed to disconnect');
    }
  }
async triggerCompleteSetup() {
  console.warn('[Setup] Complete setup flow not yet implemented');
  this.showInfo('Setup flow is under development. Please use manual setup for now.');
  return;
  
  // TODO: Implement setup flow with these endpoints:
  // POST /api/start-setup
  // GET /api/setup-status
}
  showProgressBar() {
    const connectedSection = document.querySelector('#connectedState .connected-section');
    if (!connectedSection) return;
    
    const existing = document.querySelector('.setup-progress');
    if (existing) existing.remove();
    
    const progressHTML = `
      <div class="setup-progress" style="margin: 20px 0; padding: 20px; background: #f8f9fa; border-radius: 8px;">
        <h3>🔧 Optimizing Your Store...</h3>
        <div style="margin: 15px 0;">
          <div style="background: #e0e0e0; height: 30px; border-radius: 15px; overflow: hidden;">
            <div id="progress-bar" style="background: linear-gradient(90deg, #4CAF50, #8BC34A); height: 100%; width: 0%; transition: width 0.5s;"></div>
          </div>
          <p id="progress-text" style="margin-top: 10px; font-weight: bold;">Starting... 0%</p>
        </div>
        <div id="progress-steps" style="margin-top: 15px; font-size: 14px;"></div>
        <p style="color: #666; margin-top: 10px;">⏱️ This will take 5-10 minutes. Don't close this page.</p>
      </div>
    `;
    
    connectedSection.insertAdjacentHTML('afterbegin', progressHTML);
  }

  hideProgressBar() {
    const progressBar = document.querySelector('.setup-progress');
    if (progressBar) progressBar.remove();
  }

  async pollSetupProgress() {
    let attempts = 0;
    const maxAttempts = 120;
    
    while (attempts < maxAttempts) {
      await new Promise(resolve => setTimeout(resolve, 5000));
      
      try {
        const response = await fetch(`/api/setup-status?shop=${encodeURIComponent(this.shop)}`);
        const data = await response.json();
        
        if (!data.ok) {
          throw new Error(data.error || 'Failed to get status');
        }
        
        this.updateProgressBar(data.progress, data.current_step, data.completed_steps);
        
        if (data.progress >= 100 || data.status === 'complete') {
          this.showSuccess('✅ Store optimization complete!');
          this.hideProgressBar();
          
          if (data.warnings && data.warnings.length > 0) {
            data.warnings.forEach(w => this.showInfo(w));
          }
          
          setTimeout(() => {
            this.checkStatus();
            this.updateUI();
          }, 2000);
          
          return;
        }
        
        if (data.status === 'failed') {
          throw new Error('Setup failed: ' + (data.error || 'Unknown error'));
        }
        
      } catch (error) {
        console.error('Poll error:', error);
        this.showError('Progress check failed: ' + error.message);
        this.hideProgressBar();
        return;
      }
      
      attempts++;
    }
    
    this.showError('Setup is taking longer than expected. Check back in a few minutes.');
    this.hideProgressBar();
  }

  updateProgressBar(progress, currentStep, completedSteps) {
    const progressBar = document.getElementById('progress-bar');
    const progressText = document.getElementById('progress-text');
    const progressSteps = document.getElementById('progress-steps');
    
    if (progressBar) {
      progressBar.style.width = progress + '%';
    }
    
    if (progressText) {
      progressText.textContent = `${currentStep || 'Processing'}... ${progress}%`;
    }
    
    if (progressSteps && completedSteps) {
      const stepsHTML = completedSteps.map(step => 
        `<div style="color: #4CAF50;">✅ ${step}</div>`
      ).join('');
      progressSteps.innerHTML = stepsHTML;
    }
  }

  initiateRabbitLoaderConnection() {
    if (!this.shop) {
      this.showError('Shop parameter is required for connection');
      return;
    }

    console.log(`Initiating RabbitLoader connection for shop: ${this.shop}`);

    const connectUrl = new URL('https://rabbitloader.com/account/');
    connectUrl.searchParams.set('source', 'shopify');
    connectUrl.searchParams.set('action', 'connect');
    connectUrl.searchParams.set('site_url', `https://${this.shop}`);
    
    const redirectUrl = new URL('/rl/rl-callback', window.env.APP_URL);
    redirectUrl.searchParams.set('shop', this.shop);
    if (this.host) {
      redirectUrl.searchParams.set('host', this.host);
    }
    
    connectUrl.searchParams.set('redirect_url', redirectUrl.toString());
    connectUrl.searchParams.set('cms_v', 'shopify');
    connectUrl.searchParams.set('plugin_v', '1.0.0');

    const finalUrl = connectUrl.toString();
    console.log('Redirecting to RabbitLoader connect:', finalUrl);

    if (this.embedded || window.top !== window.self) {
      window.top.location.href = finalUrl;
    } else {
      window.location.href = finalUrl;
    }
  }

  async refreshData() {
    this.showInfo('Refreshing dashboard data...');
    await this.loadDashboardData();
    
    const existingDashboard = document.querySelector('.enhanced-dashboard');
    if (existingDashboard) {
      existingDashboard.remove();
    }
    this.renderEnhancedDashboard();
    this.showSuccess('Dashboard data refreshed!');
  }

  // Utility methods
  escapeHtml(text) {
    const div = document.createElement('div');
    div.textContent = text;
    return div.innerHTML;
  }

  async copyToClipboard(text) {
    try {
      await navigator.clipboard.writeText(text);
      this.showSuccess('Copied to clipboard!');
    } catch (err) {
      console.error('Copy failed:', err);
      this.showError('Failed to copy to clipboard');
    }
  }

  showFlashMessage(message, type = 'info') {
    if (!this.flashMessages) return;

    const flash = document.createElement('div');
    flash.className = `flash-message ${type}`;
    flash.textContent = message;

    this.flashMessages.appendChild(flash);

    setTimeout(() => {
      flash.classList.add('fade-out');
      setTimeout(() => {
        if (flash.parentNode) {
          flash.parentNode.removeChild(flash);
        }
      }, 500);
    }, 5000);
  }

  showSuccess(message) {
    console.log('Success:', message);
    this.showFlashMessage(message, 'success');
  }

  showError(message) {
    console.error('Error:', message);
    this.showFlashMessage(message, 'error');
  }

  showInfo(message) {
    console.log('Info:', message);
    this.showFlashMessage(message, 'info');
  }
}

// Initialize dashboard when DOM is loaded
let dashboard;
document.addEventListener('DOMContentLoaded', function() {
  dashboard = new RabbitLoaderDashboard();
});

// Make dashboard available globally for button callbacks
window.dashboard = dashboard;<|MERGE_RESOLUTION|>--- conflicted
+++ resolved
@@ -1,4 +1,4 @@
-// Frontend Dashboard Logic for RabbitLoader Shopify App - UPDATED VERSION
+// Frontend Dashboard Logic for RabbitLoader Shopify App - FIXED VERSION
 class RabbitLoaderDashboard {
   constructor() {
     this.shop = window.appState.shop || new URLSearchParams(window.location.search).get('shop');
@@ -66,15 +66,15 @@
     }
 
     // Handle trigger_setup flag (disabled - not implemented yet)
-if (urlParams.get('trigger_setup') === '1') {
-  console.log('Setup trigger detected - but setup flow not implemented yet');
-  this.showInfo('⚠️ Connected successfully! Please configure manually from the dashboard.');
-  
-  // Remove the trigger_setup flag from URL
-  const url = new URL(window.location);
-  url.searchParams.delete('trigger_setup');
-  window.history.replaceState({}, '', url);
-}
+    if (urlParams.get('trigger_setup') === '1') {
+      console.log('Setup trigger detected - but setup flow not implemented yet');
+      this.showInfo('⚠️ Connected successfully! Please configure manually from the dashboard.');
+      
+      // Remove the trigger_setup flag from URL
+      const url = new URL(window.location);
+      url.searchParams.delete('trigger_setup');
+      window.history.replaceState({}, '', url);
+    }
   }
 
   async checkStatus() {
@@ -116,7 +116,7 @@
 
   async loadDashboardData() {
     try {
-const response = await fetch(`/rl/dashboard-data?shop=${encodeURIComponent(this.shop)}`);
+      const response = await fetch(`/rl/dashboard-data?shop=${encodeURIComponent(this.shop)}`);
       const data = await response.json();
 
       if (data.ok) {
@@ -563,21 +563,21 @@
   }
 
   showConnectedState() {
-  console.log('Showing connected state');
-  if (this.connectedState) {
-    this.connectedState.style.display = 'block';
-    
-    if (this.dashboardData) {
-      this.renderEnhancedDashboard();
-      this.loadPagesAndTemplates();  // ← ADD THIS LINE
-    }
-  }
-  if (this.disconnectedState) {
-    this.disconnectedState.style.display = 'none';
-  }
-}
-
- renderEnhancedDashboard() {
+    console.log('Showing connected state');
+    if (this.connectedState) {
+      this.connectedState.style.display = 'block';
+      
+      if (this.dashboardData) {
+        this.renderEnhancedDashboard();
+        this.loadPagesAndTemplates();
+      }
+    }
+    if (this.disconnectedState) {
+      this.disconnectedState.style.display = 'none';
+    }
+  }
+
+  renderEnhancedDashboard() {
     const connectedSection = document.querySelector('#connectedState .connected-section');
     if (!connectedSection || !this.dashboardData) return;
 
@@ -586,8 +586,7 @@
     // Update store stats
     this.updateStoreStats();
 
-    // NO HOMEPAGE PERFORMANCE OR PAGES SECTIONS
-    // Just add a simple status indicator
+    // Simple status indicator
     const dashboardHTML = `
       <div class="enhanced-dashboard">
         <div style="margin: 20px 0; padding: 15px; background: #e8f5e9; border-radius: 8px; border-left: 4px solid #4caf50; text-align: center;">
@@ -605,30 +604,31 @@
   // ============================================================
   
   async loadPagesAndTemplates() {
-  try {
-    this.showInfo('Loading pages...');
-    
-    // Load first page
-    const response = await fetch(`/rl/pages-list?shop=${encodeURIComponent(this.shop)}&page=1&limit=100`);
-    const data = await response.json();
-    
-    if (data.ok) {
-      this.pagesData = data.data;
-      this.currentPage = 1;
-      this.hasMorePages = data.data.has_more;
-      this.renderPagesManagement();
-      
-      console.log(`Loaded ${data.data.total_pages} of ${data.data.total_pages_count} pages`);
-    } else {
-      console.error('Failed to load pages:', data.error);
-      this.showError('Failed to load pages: ' + data.error);
-    }
-  } catch (error) {
-    console.error('Pages load error:', error);
-    this.showError('Failed to load pages');
-  }
-}
-renderPagesManagement() {
+    try {
+      this.showInfo('Loading pages...');
+      
+      // Load first page
+      const response = await fetch(`/rl/pages-list?shop=${encodeURIComponent(this.shop)}&page=1&limit=100`);
+      const data = await response.json();
+      
+      if (data.ok) {
+        this.pagesData = data.data;
+        this.currentPage = 1;
+        this.hasMorePages = data.data.has_more;
+        this.renderPagesManagement();
+        
+        console.log(`Loaded ${data.data.total_pages} of ${data.data.total_pages_count} pages`);
+      } else {
+        console.error('Failed to load pages:', data.error);
+        this.showError('Failed to load pages: ' + data.error);
+      }
+    } catch (error) {
+      console.error('Pages load error:', error);
+      this.showError('Failed to load pages');
+    }
+  }
+
+  renderPagesManagement() {
     const connectedSection = document.querySelector('#connectedState .connected-section');
     if (!connectedSection) return;
     
@@ -699,13 +699,7 @@
     connectedSection.insertAdjacentHTML('beforeend', html);
     this.setupPagesEventListeners();
   }
-<<<<<<< HEAD
-=======
-  
- renderTemplateCards(templates) {
-    // Template cards removed - using direct table view only
-    return '';
-  }
+
   renderPagesRows(pages) {
     return pages.map((page, index) => {
       const rowId = `page-row-${index}`;
@@ -729,6 +723,7 @@
                 <div style="font-weight: 500; color: #1a1a1a; font-size: 14px;">${page._doc?.title || page._doc?.url || 'Untitled'}</div>
                 <div style="color: #64748b; font-size: 12px; margin-top: 2px;">${page._doc?.url || 'No URL'}</div>
               </div>
+            </div>
           </td>
           <td style="padding: 16px; text-align: center;">
             <span style="display: inline-block; padding: 4px 12px; background: #f1f5f9; color: #475569; border-radius: 6px; font-size: 13px; font-weight: 500;">
@@ -775,9 +770,8 @@
       `;
     }).join('');
   }
->>>>>>> de13c629
   
- renderExpandedRowContent(page, index) {
+  renderExpandedRowContent(page, index) {
     // Mock JS files - in production, fetch from API
     const jsFiles = [
       { url: 'cdn.shopify.com/shopifycloud/privacy-banner.js', currentAction: 'defer' },
@@ -841,7 +835,8 @@
       </div>
     `;
   }
- toggleRowExpand(rowId, expandedId) {
+
+  toggleRowExpand(rowId, expandedId) {
     const expandedRow = document.getElementById(expandedId);
     const icon = document.getElementById(`expand-icon-${rowId}`);
     
@@ -855,16 +850,14 @@
     }
   }
 
-async analyzePage(pageId, url) {
+  async analyzePage(pageId, url) {
     this.showInfo(`🔍 Analyzing ${url}...`);
     
     try {
-      // Call your performance analysis API
       const response = await fetch(`/rl/analyze-page?shop=${encodeURIComponent(this.shop)}&url=${encodeURIComponent(url)}`);
       const data = await response.json();
       
       if (data.ok && data.scores) {
-        // Update the scores in the table
         const row = document.querySelector(`tr[data-url="${url}"]`);
         if (row) {
           const mobileTd = row.children[1];
@@ -894,26 +887,20 @@
   }
   
   getScoreColor(score) {
-    if (score >= 90) return '#10b981'; // green
-    if (score >= 50) return '#f59e0b'; // orange
-    return '#ef4444'; // red
+    if (score >= 90) return '#10b981';
+    if (score >= 50) return '#f59e0b';
+    return '#ef4444';
   }
 
   changeJSAction(pageId, scriptUrl, action, template) {
-    // Get template info
     const templateData = this.pagesData.templates[template];
     const pageCount = templateData ? templateData.count : 1;
-    
-    // Show modal
     this.showScopeModal('js', action, scriptUrl, pageId, template, pageCount);
   }
 
   changeCriticalCSS(pageId, enabled, template) {
-    // Get template info
     const templateData = this.pagesData.templates[template];
     const pageCount = templateData ? templateData.count : 1;
-    
-    // Show modal
     this.showScopeModal('css', enabled ? 'enabled' : 'disabled', null, pageId, template, pageCount);
   }
 
@@ -1003,465 +990,6 @@
     
     document.body.insertAdjacentHTML('beforeend', modalHTML);
   }
-<<<<<<< HEAD
-  
-  renderPagesRows(pages) {
-    return pages.map((page, index) => {
-      const rowId = `page-row-${index}`;
-      const expandedId = `page-expanded-${index}`;
-      
-      return `
-        <tr id="${rowId}" style="border-bottom: 1px solid #e2e8f0; transition: background 0.2s;" 
-            data-template="${page.template}" 
-            data-url="${page.url}"
-            data-page-id="${page.id || index}"
-            onmouseenter="this.style.background='#f8fafc'" 
-            onmouseleave="this.style.background='white'">
-          <td style="padding: 16px;">
-            <div style="display: flex; align-items: center; gap: 8px;">
-              <button onclick="dashboard.toggleRowExpand('${rowId}', '${expandedId}')" 
-                      style="background: none; border: none; cursor: pointer; font-size: 16px; padding: 0; color: #64748b; transition: transform 0.2s;"
-                      id="expand-icon-${rowId}">
-                ▶
-              </button>
-              <div>
-                <div style="font-weight: 500; color: #1a1a1a; font-size: 14px;">${page.title || page.url}</div>
-                <div style="color: #64748b; font-size: 12px; margin-top: 2px;">${page.url}</div>
-              </div>
-            </div>
-          </td>
-          <td style="padding: 16px; text-align: center;">
-            <span style="display: inline-block; padding: 4px 12px; background: #f1f5f9; color: #475569; border-radius: 6px; font-size: 13px; font-weight: 500;">
-              --
-            </span>
-          </td>
-          <td style="padding: 16px; text-align: center;">
-            <span style="display: inline-block; padding: 4px 12px; background: #f1f5f9; color: #475569; border-radius: 6px; font-size: 13px; font-weight: 500;">
-              --
-            </span>
-          </td>
-          <td style="padding: 16px; text-align: center;">
-            <span style="display: inline-flex; align-items: center; gap: 6px; padding: 4px 12px; background: #dcfce7; color: #166534; border-radius: 6px; font-size: 12px; font-weight: 500;">
-              <span style="font-size: 10px;">✓</span> Enabled
-            </span>
-          </td>
-          <td style="padding: 16px; text-align: center;">
-            <span style="color: #64748b; font-size: 13px;">${page.js_defer_count || 0} deferred</span>
-          </td>
-          <td style="padding: 16px; text-align: center;">
-            <div style="display: flex; gap: 8px; justify-content: center;">
-              <button onclick="dashboard.analyzePage('${page.id || index}', '${page.url}')" 
-                      style="padding: 6px 12px; background: white; border: 1px solid #e2e8f0; border-radius: 6px; color: #4f46e5; font-size: 12px; font-weight: 500; cursor: pointer; transition: all 0.2s; display: inline-flex; align-items: center; gap: 4px;"
-                      onmouseover="this.style.background='#eef2ff'; this.style.borderColor='#4f46e5'"
-                      onmouseout="this.style.background='white'; this.style.borderColor='#e2e8f0'">
-                🔍 Analyze
-              </button>
-              <button onclick="dashboard.toggleRowExpand('${rowId}', '${expandedId}')" 
-                      style="padding: 6px 12px; background: #4f46e5; border: none; border-radius: 6px; color: white; font-size: 12px; font-weight: 500; cursor: pointer; transition: all 0.2s; display: inline-flex; align-items: center; gap: 4px;"
-                      onmouseover="this.style.background='#4338ca'"
-                      onmouseout="this.style.background='#4f46e5'">
-                ⚙️ Customize
-              </button>
-            </div>
-          </td>
-        </tr>
-        <tr id="${expandedId}" style="display: none; background: #f8fafc;">
-          <td colspan="6" style="padding: 0;">
-            <div style="padding: 24px; border-top: 1px solid #e2e8f0;">
-              ${this.renderExpandedRowContent(page, index)}
-            </div>
-          </td>
-        </tr>
-      `;
-    }).join('');
-  }
-  renderExpandedRowContent(page, index) {
-    const jsFiles = [
-      { url: 'cdn.shopify.com/shopifycloud/privacy-banner.js', currentAction: 'defer' },
-      { url: 'cdn.shopify.com/s/files/theme.js', currentAction: 'load' },
-      { url: 'www.google-analytics.com/analytics.js', currentAction: 'defer' },
-    ];
-    
-    return `
-      <div style="display: grid; gap: 24px;">
-        <!-- JS Files Section -->
-        <div>
-          <h4 style="margin: 0 0 16px 0; font-size: 16px; font-weight: 600; color: #1a1a1a; display: flex; align-items: center; gap: 8px;">
-            ⚙️ JavaScript Files
-          </h4>
-          <div style="display: grid; gap: 12px;">
-            ${jsFiles.map((file, fileIndex) => `
-              <div style="background: white; padding: 16px; border-radius: 8px; border: 1px solid #e2e8f0;">
-                <div style="font-size: 13px; color: #475569; margin-bottom: 12px; font-family: 'Courier New', monospace;">
-                  📦 ${file.url}
-                </div>
-                <div style="display: flex; gap: 8px;">
-                  ${['defer', 'load', 'async', 'block'].map(action => `
-                    <button onclick="dashboard.changeJSAction('${page.id || index}', '${file.url}', '${action}', '${page.template}')"
-                            style="flex: 1; padding: 8px 12px; border: 1px solid ${file.currentAction === action ? '#4f46e5' : '#e2e8f0'}; 
-                                   background: ${file.currentAction === action ? '#4f46e5' : 'white'}; 
-                                   color: ${file.currentAction === action ? 'white' : '#64748b'}; 
-                                   border-radius: 6px; font-size: 12px; font-weight: 500; cursor: pointer; transition: all 0.2s; text-transform: capitalize;"
-                            onmouseover="if('${file.currentAction}' !== '${action}') { this.style.borderColor='#cbd5e1'; this.style.background='#f8fafc'; }"
-                            onmouseout="if('${file.currentAction}' !== '${action}') { this.style.borderColor='#e2e8f0'; this.style.background='white'; }">
-                      ${action}
-                    </button>
-                  `).join('')}
-                </div>
-              </div>
-            `).join('')}
-          </div>
-        </div>
-        
-        <!-- Critical CSS Section -->
-        <div>
-          <h4 style="margin: 0 0 16px 0; font-size: 16px; font-weight: 600; color: #1a1a1a; display: flex; align-items: center; gap: 8px;">
-            🎨 Critical CSS
-          </h4>
-          <div style="background: white; padding: 16px; border-radius: 8px; border: 1px solid #e2e8f0;">
-            <div style="display: flex; gap: 8px;">
-              <button onclick="dashboard.changeCriticalCSS('${page.id || index}', true, '${page.template}')"
-                      style="flex: 1; padding: 12px 16px; border: 1px solid #4f46e5; background: #4f46e5; color: white; 
-                             border-radius: 6px; font-size: 14px; font-weight: 500; cursor: pointer; transition: all 0.2s;">
-                Enabled
-              </button>
-              <button onclick="dashboard.changeCriticalCSS('${page.id || index}', false, '${page.template}')"
-                      style="flex: 1; padding: 12px 16px; border: 1px solid #e2e8f0; background: white; color: #64748b; 
-                             border-radius: 6px; font-size: 14px; font-weight: 500; cursor: pointer; transition: all 0.2s;"
-                      onmouseover="this.style.borderColor='#cbd5e1'; this.style.background='#f8fafc'"
-                      onmouseout="this.style.borderColor='#e2e8f0'; this.style.background='white'">
-                Disabled
-              </button>
-            </div>
-          </div>
-        </div>
-      </div>
-    `;
-  }
-  setupPagesEventListeners() {
-    // Search
-    const searchInput = document.getElementById('pageSearch');
-    if (searchInput) {
-      searchInput.addEventListener('input', (e) => {
-        this.filterPages(e.target.value, document.getElementById('templateFilter').value);
-      });
-    }
-=======
-
-  closeModal() {
-    const modal = document.querySelector('.modal-overlay-modern');
-    if (modal) modal.remove();
-  }
-
-  async applyScope(type, value, scriptUrl, pageId, template) {
-    const scope = document.querySelector('input[name="scope"]:checked').value;
->>>>>>> de13c629
-    
-    let scopeText = '';
-    if (scope === 'page') scopeText = 'this page';
-    else if (scope === 'template') scopeText = `all ${template} pages`;
-    else scopeText = 'entire website';
-    
-    this.closeModal();
-    this.showInfo(`Applying changes to ${scopeText}...`);
-    
-    try {
-      const endpoint = type === 'js' ? '/rl/apply-js-rule' : '/rl/apply-css-setting';
-      
-      const response = await fetch(endpoint, {
-        method: 'POST',
-        headers: { 'Content-Type': 'application/json' },
-        body: JSON.stringify({
-          shop: this.shop,
-          scope: scope,
-          template: template,
-          pageId: pageId,
-          scriptUrl: scriptUrl,
-          action: value, // For JS: defer/load/async/block
-          enabled: value === 'enabled' // For CSS: true/false
-        })
-      });
-      
-      const data = await response.json();
-      
-      if (data.ok) {
-        this.showSuccess(`✅ Successfully applied to ${scopeText}`);
-        // Optionally reload the page data
-        // await this.loadPagesAndTemplates();
-      } else {
-        throw new Error(data.error || 'Failed to apply changes');
-      }
-    } catch (error) {
-      console.error('Apply scope error:', error);
-      this.showError(`Failed to apply changes: ${error.message}`);
-    }
-  }
-  clearFilters() {
-    document.getElementById('pageSearch').value = '';
-    this.filterPages('', '');
-  }
-
-  getTemplateIcon(template) {
-    const icons = {
-      'index': '🏠',
-      'product': '🛍️',
-      'collection': '📚',
-      'article': '📝',
-      'blog': '✍️',
-      'page': '📄',
-      'cart': '🛒',
-      'search': '🔍'
-    };
-    
-    for (const [key, icon] of Object.entries(icons)) {
-      if (template.includes(key)) return icon;
-    }
-    return '📄';
-  }
-
-  setupPagesEventListeners() {
-    const searchInput = document.getElementById('pageSearch');
-    if (searchInput) {
-      searchInput.addEventListener('input', (e) => {
-        this.filterPages(e.target.value, '');
-      });
-    }
-  }
-  
-  filterPages(searchTerm, templateFilter) {
-    const rows = document.querySelectorAll('#pagesTableBody tr[data-url]');
-    let visibleCount = 0;
-    
-    rows.forEach(row => {
-      const url = row.dataset.url.toLowerCase();
-      const titleEl = row.querySelector('div[style*="font-weight: 500"]');
-      const title = titleEl ? titleEl.textContent.toLowerCase() : '';
-      
-      const matchesSearch = !searchTerm || 
-        url.includes(searchTerm.toLowerCase()) || 
-        title.includes(searchTerm.toLowerCase());
-      
-      if (matchesSearch) {
-        row.style.display = '';
-        visibleCount++;
-      } else {
-        row.style.display = 'none';
-        const nextRow = row.nextElementSibling;
-        if (nextRow && nextRow.id && nextRow.id.startsWith('page-expanded-')) {
-          nextRow.style.display = 'none';
-        }
-      }
-    });
-    
-    console.log(`Filtered: ${visibleCount} pages visible`);
-      }
-  // Toggle Critical CSS for entire template
-  async toggleTemplateCriticalCSS(template, enabled) {
-    try {
-      this.showInfo(`${enabled ? 'Enabling' : 'Disabling'} Critical CSS for ${template}...`);
-      
-      const response = await fetch('/rl/toggle-template-css', {
-        method: 'POST',
-        headers: { 'Content-Type': 'application/json' },
-        body: JSON.stringify({
-          shop: this.shop,
-          template: template,
-          enabled: enabled
-        })
-      });
-      
-      const data = await response.json();
-      
-      if (data.ok) {
-        this.showSuccess(`Critical CSS ${enabled ? 'enabled' : 'disabled'} for ${template}`);
-      } else {
-        this.showError(`Failed: ${data.error}`);
-      }
-    } catch (error) {
-      console.error('Toggle template CSS error:', error);
-      this.showError('Failed to update CSS setting');
-    }
-  }
-  
-  // Toggle Critical CSS for single page
-  async togglePageCriticalCSS(pageId, template, enabled) {
-    try {
-      const response = await fetch('/rl/toggle-page-css', {
-        method: 'POST',
-        headers: { 'Content-Type': 'application/json' },
-        body: JSON.stringify({
-          shop: this.shop,
-          page_id: pageId,
-          template: template,
-          enabled: enabled
-        })
-      });
-      
-      const data = await response.json();
-      
-      if (data.ok) {
-        this.showSuccess(`CSS ${enabled ? 'enabled' : 'disabled'} for page`);
-      } else {
-        this.showError(`Failed: ${data.error}`);
-      }
-    } catch (error) {
-      console.error('Toggle page CSS error:', error);
-      this.showError('Failed to update CSS setting');
-    }
-  }
-  toggleRowExpand(rowId, expandedId) {
-    const expandedRow = document.getElementById(expandedId);
-    const icon = document.getElementById(`expand-icon-${rowId}`);
-    
-    if (expandedRow.style.display === 'none') {
-      expandedRow.style.display = 'table-row';
-      icon.textContent = '▼';
-      icon.style.transform = 'rotate(0deg)';
-    } else {
-      expandedRow.style.display = 'none';
-      icon.textContent = '▶';
-    }
-  }
-  async analyzePage(pageId, url) {
-    this.showInfo(`🔍 Analyzing ${url}...`);
-    
-    try {
-      const response = await fetch(`/rl/analyze-page?shop=${encodeURIComponent(this.shop)}&url=${encodeURIComponent(url)}`);
-      const data = await response.json();
-      
-      if (data.ok && data.scores) {
-        const row = document.querySelector(`tr[data-url="${url}"]`);
-        if (row) {
-          const mobileTd = row.children[1];
-          const desktopTd = row.children[2];
-          
-          mobileTd.innerHTML = `
-            <span style="display: inline-block; padding: 4px 12px; background: ${this.getScoreColor(data.scores.mobile)}; color: white; border-radius: 6px; font-size: 13px; font-weight: 500;">
-              ${data.scores.mobile}
-            </span>
-          `;
-          
-          desktopTd.innerHTML = `
-            <span style="display: inline-block; padding: 4px 12px; background: ${this.getScoreColor(data.scores.desktop)}; color: white; border-radius: 6px; font-size: 13px; font-weight: 500;">
-              ${data.scores.desktop}
-            </span>
-          `;
-        }
-        
-        this.showSuccess(`✅ Analysis complete! Mobile: ${data.scores.mobile}, Desktop: ${data.scores.desktop}`);
-      } else {
-        throw new Error(data.error || 'Analysis failed');
-      }
-    } catch (error) {
-      console.error('Analysis error:', error);
-      this.showError(`Failed to analyze ${url}: ${error.message}`);
-    }
-  }
-
-  getScoreColor(score) {
-    if (score >= 90) return '#10b981';
-    if (score >= 50) return '#f59e0b';
-    return '#ef4444';
-  }
-
-  changeJSAction(pageId, scriptUrl, action, template) {
-    const templateData = this.pagesData.templates[template];
-    const pageCount = templateData ? templateData.count : 1;
-    this.showScopeModal('js', action, scriptUrl, pageId, template, pageCount);
-  }
-
-  changeCriticalCSS(pageId, enabled, template) {
-    const templateData = this.pagesData.templates[template];
-    const pageCount = templateData ? templateData.count : 1;
-    this.showScopeModal('css', enabled ? 'enabled' : 'disabled', null, pageId, template, pageCount);
-  }
-
-  showScopeModal(type, value, scriptUrl, pageId, template, pageCount) {
-    const isJS = type === 'js';
-    const title = isJS ? '⚙️ Apply JavaScript Rule' : '🎨 Critical CSS Setting';
-    const description = isJS 
-      ? `You selected: <strong>${value}</strong><br>For script: <code style="background: #f1f5f9; padding: 2px 6px; border-radius: 4px; font-size: 12px;">${scriptUrl}</code>`
-      : `You selected: <strong>${value === 'enabled' ? 'Enabled' : 'Disabled'}</strong>`;
-    
-    const templateName = template.charAt(0).toUpperCase() + template.slice(1);
-    
-    const modalHTML = `
-      <div class="modal-overlay-modern" onclick="dashboard.closeModal()" style="position: fixed; top: 0; left: 0; right: 0; bottom: 0; background: rgba(0,0,0,0.5); display: flex; align-items: center; justify-content: center; z-index: 10000; backdrop-filter: blur(4px);">
-        <div onclick="event.stopPropagation()" style="background: white; border-radius: 16px; max-width: 500px; width: 90%; box-shadow: 0 20px 25px -5px rgba(0,0,0,0.1); animation: modalSlideIn 0.2s ease-out;">
-          <div style="padding: 24px; border-bottom: 1px solid #e2e8f0;">
-            <h3 style="margin: 0; font-size: 20px; font-weight: 600; color: #1a1a1a;">${title}</h3>
-            <p style="margin: 8px 0 0 0; color: #64748b; font-size: 14px; line-height: 1.5;">${description}</p>
-          </div>
-          
-          <div style="padding: 24px;">
-            <div style="margin-bottom: 16px;">
-              <p style="margin: 0 0 16px 0; font-weight: 500; color: #475569; font-size: 14px;">Apply this ${isJS ? 'rule' : 'setting'} to:</p>
-              
-              <label style="display: flex; align-items: center; padding: 16px; border: 2px solid #e2e8f0; border-radius: 8px; cursor: pointer; margin-bottom: 12px; transition: all 0.2s;"
-                     onmouseover="this.style.borderColor='#4f46e5'; this.style.background='#f8fafc'"
-                     onmouseout="this.style.borderColor='#e2e8f0'; this.style.background='white'">
-                <input type="radio" name="scope" value="page" checked style="margin-right: 12px; width: 18px; height: 18px; cursor: pointer;">
-                <div>
-                  <div style="font-weight: 500; color: #1a1a1a; font-size: 14px;">This page only</div>
-                  <div style="color: #64748b; font-size: 12px; margin-top: 2px;">Apply to current page</div>
-                </div>
-              </label>
-              
-              <label style="display: flex; align-items: center; padding: 16px; border: 2px solid #e2e8f0; border-radius: 8px; cursor: pointer; margin-bottom: 12px; transition: all 0.2s;"
-                     onmouseover="this.style.borderColor='#4f46e5'; this.style.background='#f8fafc'"
-                     onmouseout="this.style.borderColor='#e2e8f0'; this.style.background='white'">
-                <input type="radio" name="scope" value="template" style="margin-right: 12px; width: 18px; height: 18px; cursor: pointer;">
-                <div>
-                  <div style="font-weight: 500; color: #1a1a1a; font-size: 14px;">All ${templateName} pages</div>
-                  <div style="color: #64748b; font-size: 12px; margin-top: 2px;">Apply to all ${pageCount} pages in this category</div>
-                </div>
-              </label>
-              
-              <label style="display: flex; align-items: center; padding: 16px; border: 2px solid #e2e8f0; border-radius: 8px; cursor: pointer; transition: all 0.2s;"
-                     onmouseover="this.style.borderColor='#4f46e5'; this.style.background='#f8fafc'"
-                     onmouseout="this.style.borderColor='#e2e8f0'; this.style.background='white'">
-                <input type="radio" name="scope" value="global" style="margin-right: 12px; width: 18px; height: 18px; cursor: pointer;">
-                <div>
-                  <div style="font-weight: 500; color: #1a1a1a; font-size: 14px;">Entire website</div>
-                  <div style="color: #64748b; font-size: 12px; margin-top: 2px;">Apply to all ${this.pagesData.total_pages_count} pages</div>
-                </div>
-              </label>
-            </div>
-          </div>
-          
-          <div style="padding: 16px 24px 24px 24px; display: flex; gap: 12px; justify-content: flex-end;">
-            <button onclick="dashboard.closeModal()" 
-                    style="padding: 10px 20px; border: 1px solid #e2e8f0; background: white; color: #64748b; border-radius: 8px; font-weight: 500; cursor: pointer; transition: all 0.2s;"
-                    onmouseover="this.style.background='#f8fafc'"
-                    onmouseout="this.style.background='white'">
-              Cancel
-            </button>
-            <button onclick="dashboard.applyScope('${type}', '${value}', '${scriptUrl}', '${pageId}', '${template}')" 
-                    style="padding: 10px 20px; border: none; background: #4f46e5; color: white; border-radius: 8px; font-weight: 500; cursor: pointer; transition: all 0.2s;"
-                    onmouseover="this.style.background='#4338ca'"
-                    onmouseout="this.style.background='#4f46e5'">
-              Apply ✓
-            </button>
-          </div>
-        </div>
-      </div>
-      
-      <style>
-        @keyframes modalSlideIn {
-          from {
-            opacity: 0;
-            transform: translateY(-20px);
-          }
-          to {
-            opacity: 1;
-            transform: translateY(0);
-          }
-        }
-      </style>
-    `;
-    
-    document.body.insertAdjacentHTML('beforeend', modalHTML);
-  }
 
   closeModal() {
     const modal = document.querySelector('.modal-overlay-modern');
@@ -1508,303 +1036,70 @@
       this.showError(`Failed to apply changes: ${error.message}`);
     }
   }
-  // Manage JS for template
-  manageTemplateJS(template) {
-    this.openJSManagementModal(template, null);
+
+  setupPagesEventListeners() {
+    const searchInput = document.getElementById('pageSearch');
+    if (searchInput) {
+      searchInput.addEventListener('input', (e) => {
+        this.filterPages(e.target.value);
+      });
+    }
   }
   
-  // Manage JS for single page
-  managePageJS(pageId, url) {
-    this.openJSManagementModal(null, { id: pageId, url: url });
-  }
-  
-  openJSManagementModal(template, page) {
-    const title = template ? `JS Rules for Template: ${template}` : `JS Rules for Page`;
-    const subtitle = template ? 
-      `Apply defer/async rules to all pages using this template` : 
-      `Apply defer/async rules to this specific page: ${page.url}`;
-    
-    const modalHTML = `
-      <div class="modal-overlay" onclick="dashboard.closeJSModal()">
-        <div class="modal-content" onclick="event.stopPropagation()" style="max-width: 800px; max-height: 90vh; overflow-y: auto;">
-          <div class="modal-header">
-            <h3>${title}</h3>
-            <p style="color: #666; margin-top: 5px;">${subtitle}</p>
-            <button class="modal-close" onclick="dashboard.closeJSModal()">×</button>
-          </div>
-          
-          <div class="modal-body">
-            <!-- Add New Rule -->
-            <div class="add-rule-section" style="background: #f8f9fa; padding: 20px; border-radius: 6px; margin-bottom: 20px;">
-              <h4>Add New JS Rule</h4>
-              <div style="display: grid; gap: 10px; margin-top: 15px;">
-                <input 
-                  type="text" 
-                  id="jsUrlPattern" 
-                  placeholder="Script URL pattern (e.g., cdn.shopify.com/s/files/*/script.js)"
-                  style="width: 100%; padding: 10px; border: 1px solid #ddd; border-radius: 4px;"
-                >
-                
-                <select id="jsAction" style="padding: 10px; border: 1px solid #ddd; border-radius: 4px;">
-                  <option value="defer">Defer - Load after page content</option>
-                  <option value="async">Async - Load in parallel</option>
-                  <option value="delay">Delay - Load after user interaction</option>
-                  <option value="block">Block - Don't load at all</option>
-                </select>
-                
-                <input 
-                  type="number" 
-                  id="delayTime" 
-                  placeholder="Delay time (ms) - only for 'delay' action"
-                  style="width: 100%; padding: 10px; border: 1px solid #ddd; border-radius: 4px; display: none;"
-                  value="3000"
-                >
-                
-                <textarea 
-                  id="jsReason" 
-                  placeholder="Reason (optional)"
-                  style="width: 100%; padding: 10px; border: 1px solid #ddd; border-radius: 4px; min-height: 60px;"
-                ></textarea>
-                
-                <button class="btn btn-primary" onclick="dashboard.addJSRule('${template}', ${page ? `'${page.id}'` : 'null'})">
-                  Add Rule
-                </button>
-              </div>
-            </div>
-            
-            <!-- Existing Rules -->
-            <div class="existing-rules-section">
-              <h4>Existing Rules</h4>
-              <div id="existingRulesList" style="margin-top: 15px;">
-                <p style="color: #666;">Loading existing rules...</p>
-              </div>
-            </div>
-          </div>
-        </div>
-      </div>
-    `;
-    
-    // Remove existing modal
-    const existing = document.querySelector('.modal-overlay');
-    if (existing) existing.remove();
-    
-    // Add modal
-    document.body.insertAdjacentHTML('beforeend', modalHTML);
-    
-    // Setup event listeners
-    document.getElementById('jsAction').addEventListener('change', (e) => {
-      const delayInput = document.getElementById('delayTime');
-      delayInput.style.display = e.target.value === 'delay' ? 'block' : 'none';
+  filterPages(searchTerm) {
+    const rows = document.querySelectorAll('#pagesTableBody tr[data-url]');
+    let visibleCount = 0;
+    
+    rows.forEach(row => {
+      const url = row.dataset.url.toLowerCase();
+      const titleEl = row.querySelector('div[style*="font-weight: 500"]');
+      const title = titleEl ? titleEl.textContent.toLowerCase() : '';
+      
+      const matchesSearch = !searchTerm || 
+        url.includes(searchTerm.toLowerCase()) || 
+        title.includes(searchTerm.toLowerCase());
+      
+      if (matchesSearch) {
+        row.style.display = '';
+        visibleCount++;
+      } else {
+        row.style.display = 'none';
+        const nextRow = row.nextElementSibling;
+        if (nextRow && nextRow.id && nextRow.id.startsWith('page-expanded-')) {
+          nextRow.style.display = 'none';
+        }
+      }
     });
     
-    // Load existing rules
-    this.loadExistingJSRules(template, page);
-  }
-  
-  async loadExistingJSRules(template, page) {
+    console.log(`Filtered: ${visibleCount} pages visible`);
+  }
+
+  async loadMorePages() {
     try {
-      const url = template ? 
-        `/rl/js-rules?shop=${this.shop}&template=${template}` :
-        `/rl/js-rules?shop=${this.shop}&page_id=${page.id}`;
-      
-      const response = await fetch(url);
+      this.showInfo('Loading more pages...');
+      
+      const nextPage = this.currentPage + 1;
+      const response = await fetch(`/rl/pages-list?shop=${encodeURIComponent(this.shop)}&page=${nextPage}&limit=100`);
       const data = await response.json();
       
-      const container = document.getElementById('existingRulesList');
-      
-      if (data.ok && data.rules && data.rules.length > 0) {
-        container.innerHTML = data.rules.map((rule, index) => `
-          <div class="rule-item" style="background: white; padding: 15px; border-radius: 6px; margin-bottom: 10px; border-left: 4px solid ${this.getActionColor(rule.action)};">
-            <div style="display: flex; justify-content: space-between; align-items: start;">
-              <div style="flex: 1;">
-                <div style="font-weight: 600; margin-bottom: 5px;">${rule.pattern}</div>
-                <div style="font-size: 14px; color: #666;">
-                  Action: <span style="color: ${this.getActionColor(rule.action)}; font-weight: 600;">${rule.action.toUpperCase()}</span>
-                  ${rule.delay ? ` | Delay: ${rule.delay}ms` : ''}
-                </div>
-                ${rule.reason ? `<div style="font-size: 12px; color: #999; margin-top: 5px;">Reason: ${rule.reason}</div>` : ''}
-              </div>
-              <button 
-                class="btn btn-sm" 
-                onclick="dashboard.deleteJSRule('${rule.id}', '${template}', ${page ? `'${page.id}'` : 'null'})"
-                style="background: #dc3545; color: white; padding: 6px 12px;"
-              >
-                Delete
-              </button>
-            </div>
-          </div>
-        `).join('');
-      } else {
-        container.innerHTML = `
-          <p style="color: #666; text-align: center; padding: 20px;">
-            No JS defer rules configured yet. Add your first rule above!
-          </p>
-        `;
+      if (data.ok) {
+        this.pagesData.all_pages.push(...data.data.all_pages);
+        this.pagesData.total_pages = this.pagesData.all_pages.length;
+        this.pagesData.has_more = data.data.has_more;
+        this.currentPage = nextPage;
+        
+        const tbody = document.getElementById('pagesTableBody');
+        if (tbody) {
+          tbody.innerHTML = this.renderPagesRows(this.pagesData.all_pages);
+        }
+        
+        this.showSuccess(`Loaded ${data.data.all_pages.length} more pages`);
       }
     } catch (error) {
-      console.error('Load JS rules error:', error);
-      document.getElementById('existingRulesList').innerHTML = `
-        <p style="color: #dc3545;">Failed to load existing rules</p>
-      `;
-    }
-  }
-  
-  async addJSRule(template, pageId) {
-    const pattern = document.getElementById('jsUrlPattern').value;
-    const action = document.getElementById('jsAction').value;
-    const reason = document.getElementById('jsReason').value;
-    const delayTime = document.getElementById('delayTime').value;
-    
-    if (!pattern) {
-      this.showError('Please enter a script URL pattern');
-      return;
-    }
-    
-    try {
-      this.showInfo('Adding JS rule...');
-      
-      const response = await fetch('/rl/add-js-rule', {
-        method: 'POST',
-        headers: { 'Content-Type': 'application/json' },
-        body: JSON.stringify({
-          shop: this.shop,
-          template: template,
-          page_id: pageId,
-          pattern: pattern,
-          action: action,
-          delay: action === 'delay' ? parseInt(delayTime) : null,
-          reason: reason
-        })
-      });
-      
-      const data = await response.json();
-      
-      if (data.ok) {
-        this.showSuccess('JS rule added successfully!');
-        
-        // Clear form
-        document.getElementById('jsUrlPattern').value = '';
-        document.getElementById('jsReason').value = '';
-        
-        // Reload rules
-        this.loadExistingJSRules(template, pageId ? { id: pageId } : null);
-      } else {
-        this.showError(`Failed: ${data.error}`);
-      }
-    } catch (error) {
-      console.error('Add JS rule error:', error);
-      this.showError('Failed to add JS rule');
-    }
-  }
-  
-  async deleteJSRule(ruleId, template, pageId) {
-    if (!confirm('Are you sure you want to delete this JS rule?')) {
-      return;
-    }
-    
-    try {
-      const response = await fetch('/rl/delete-js-rule', {
-        method: 'POST',
-        headers: { 'Content-Type': 'application/json' },
-        body: JSON.stringify({
-          shop: this.shop,
-          rule_id: ruleId
-        })
-      });
-      
-      const data = await response.json();
-      
-      if (data.ok) {
-        this.showSuccess('JS rule deleted');
-        this.loadExistingJSRules(template, pageId ? { id: pageId } : null);
-      } else {
-        this.showError(`Failed: ${data.error}`);
-      }
-    } catch (error) {
-      console.error('Delete JS rule error:', error);
-      this.showError('Failed to delete JS rule');
-    }
-  }
-  
-  closeJSModal() {
-    const modal = document.querySelector('.modal-overlay');
-    if (modal) modal.remove();
-  }
-  
-  getActionColor(action) {
-    const colors = {
-      'defer': '#28a745',
-      'async': '#17a2b8',
-      'delay': '#ffc107',
-      'block': '#dc3545'
-    };
-    return colors[action] || '#6c757d';
-  }
-  
-  viewTemplatePages(template) {
-    document.getElementById('templateFilter').value = template;
-    document.getElementById('pageSearch').value = '';
-    this.filterPages('', template);
-    
-    // Scroll to pages table
-    document.getElementById('pagesTableContainer').scrollIntoView({ behavior: 'smooth' });
-  }
-  
-  async loadMorePages() {
-  try {
-    this.showInfo('Loading more pages...');
-    
-    const nextPage = this.currentPage + 1;
-    const response = await fetch(`/rl/pages-list?shop=${encodeURIComponent(this.shop)}&page=${nextPage}&limit=100`);
-    const data = await response.json();
-    
-    if (data.ok) {
-      // Append new pages to existing ones
-      this.pagesData.all_pages.push(...data.data.all_pages);
-      this.pagesData.total_pages = this.pagesData.all_pages.length;
-      this.pagesData.has_more = data.data.has_more;
-      this.currentPage = nextPage;
-      
-      // Re-render just the table
-      const tbody = document.getElementById('pagesTableBody');
-      if (tbody) {
-        tbody.innerHTML = this.renderPagesRows(this.pagesData.all_pages);
-      }
-      
-      // Update pagination info
-      const container = document.getElementById('pagesTableContainer');
-      if (container) {
-        const h4 = container.querySelector('h4');
-        if (h4) {
-          h4.textContent = `All Pages (Page ${this.currentPage} - Showing ${this.pagesData.all_pages.length} of ${this.pagesData.total_pages_count})`;
-        }
-        
-        // Update button
-        const buttonContainer = container.querySelector('div[style*="text-align: center"]');
-        if (buttonContainer) {
-          if (this.pagesData.has_more) {
-            buttonContainer.innerHTML = `
-              <button class="btn btn-primary" onclick="dashboard.loadMorePages()">
-                Load More Pages (${this.pagesData.all_pages.length} of ${this.pagesData.total_pages_count} loaded)
-              </button>
-            `;
-          } else {
-            buttonContainer.innerHTML = `
-              <div style="color: #666;">
-                All ${this.pagesData.total_pages_count} pages loaded
-              </div>
-            `;
-          }
-        }
-      }
-      
-      this.showSuccess(`Loaded ${data.data.all_pages.length} more pages`);
-    }
-  } catch (error) {
-    console.error('Load more pages error:', error);
-    this.showError('Failed to load more pages');
-  }
-}
+      console.error('Load more pages error:', error);
+      this.showError('Failed to load more pages');
+    }
+  }
 
   getScoreClass(score) {
     if (score >= 90) return 'good';
@@ -1812,62 +1107,59 @@
     return 'poor';
   }
 
-  // NEW: Update store stats from MongoDB
-async updateStoreStats() {
-  try {
-    const response = await fetch(`/rl/status?shop=${encodeURIComponent(this.shop)}`);
-    const data = await response.json();
-
-    // If site_structure is not available, try to fetch from site-analysis API
-    if (data.ok && !data.site_structure) {
-      console.log('Site structure not in status response, will try site-analysis endpoint if needed');
-      
-      // Set default values
+  async updateStoreStats() {
+    try {
+      const response = await fetch(`/rl/status?shop=${encodeURIComponent(this.shop)}`);
+      const data = await response.json();
+
+      if (data.ok && !data.site_structure) {
+        console.log('Site structure not in status response');
+        
+        const totalPagesEl = document.getElementById('totalPages');
+        const totalTemplatesEl = document.getElementById('totalTemplates');
+        
+        if (totalPagesEl) totalPagesEl.textContent = '--';
+        if (totalTemplatesEl) totalTemplatesEl.textContent = '--';
+        
+        return;
+      }
+
+      if (data.ok && data.site_structure) {
+        const { site_structure } = data;
+        
+        let totalPages = 0;
+        let totalTemplates = 0;
+
+        if (site_structure.template_groups) {
+          const templates = site_structure.template_groups instanceof Map ?
+            Array.from(site_structure.template_groups.entries()) :
+            Object.entries(site_structure.template_groups);
+
+          totalTemplates = templates.length;
+          templates.forEach(([template, group]) => {
+            totalPages += group.count || 0;
+          });
+        }
+
+        const totalPagesEl = document.getElementById('totalPages');
+        const totalTemplatesEl = document.getElementById('totalTemplates');
+
+        if (totalPagesEl) totalPagesEl.textContent = totalPages || '--';
+        if (totalTemplatesEl) totalTemplatesEl.textContent = totalTemplates || '--';
+
+        console.log(`Store stats updated: ${totalPages} pages, ${totalTemplates} templates`);
+      }
+    } catch (error) {
+      console.error('Failed to load store stats:', error);
+      
       const totalPagesEl = document.getElementById('totalPages');
       const totalTemplatesEl = document.getElementById('totalTemplates');
       
       if (totalPagesEl) totalPagesEl.textContent = '--';
       if (totalTemplatesEl) totalTemplatesEl.textContent = '--';
-      
-      return;
-    }
-
-    if (data.ok && data.site_structure) {
-      const { site_structure } = data;
-      
-      let totalPages = 0;
-      let totalTemplates = 0;
-
-      if (site_structure.template_groups) {
-        const templates = site_structure.template_groups instanceof Map ?
-          Array.from(site_structure.template_groups.entries()) :
-          Object.entries(site_structure.template_groups);
-
-        totalTemplates = templates.length;
-        templates.forEach(([template, group]) => {
-          totalPages += group.count || 0;
-        });
-      }
-
-      const totalPagesEl = document.getElementById('totalPages');
-      const totalTemplatesEl = document.getElementById('totalTemplates');
-
-      if (totalPagesEl) totalPagesEl.textContent = totalPages || '--';
-      if (totalTemplatesEl) totalTemplatesEl.textContent = totalTemplates || '--';
-
-      console.log(`Store stats updated: ${totalPages} pages, ${totalTemplates} templates`);
-    }
-  } catch (error) {
-    console.error('Failed to load store stats:', error);
-    
-    // Set default values on error
-    const totalPagesEl = document.getElementById('totalPages');
-    const totalTemplatesEl = document.getElementById('totalTemplates');
-    
-    if (totalPagesEl) totalPagesEl.textContent = '--';
-    if (totalTemplatesEl) totalTemplatesEl.textContent = '--';
-  }
-}
+    }
+  }
+
   showScriptInstructions() {
     this.getManualInstructions();
   }
@@ -1957,12 +1249,10 @@
       this.showInfo('Attempting automatic script injection...');
 
       const response = await fetch('/rl/inject-script', {
-  method: 'POST',
-  headers: {
-    'Content-Type': 'application/json',
-  },
-  body: JSON.stringify({ shop: this.shop })
-});
+        method: 'POST',
+        headers: { 'Content-Type': 'application/json' },
+        body: JSON.stringify({ shop: this.shop })
+      });
 
       const data = await response.json();
 
@@ -1990,12 +1280,10 @@
       this.showInfo('Disconnecting...');
 
       const response = await fetch('/rl/disconnect', {
-  method: 'POST',
-  headers: {
-    'Content-Type': 'application/json',
-  },
-  body: JSON.stringify({ shop: this.shop })
-});
+        method: 'POST',
+        headers: { 'Content-Type': 'application/json' },
+        body: JSON.stringify({ shop: this.shop })
+      });
 
       const data = await response.json();
 
@@ -2022,115 +1310,6 @@
       this.showError('Failed to disconnect');
     }
   }
-async triggerCompleteSetup() {
-  console.warn('[Setup] Complete setup flow not yet implemented');
-  this.showInfo('Setup flow is under development. Please use manual setup for now.');
-  return;
-  
-  // TODO: Implement setup flow with these endpoints:
-  // POST /api/start-setup
-  // GET /api/setup-status
-}
-  showProgressBar() {
-    const connectedSection = document.querySelector('#connectedState .connected-section');
-    if (!connectedSection) return;
-    
-    const existing = document.querySelector('.setup-progress');
-    if (existing) existing.remove();
-    
-    const progressHTML = `
-      <div class="setup-progress" style="margin: 20px 0; padding: 20px; background: #f8f9fa; border-radius: 8px;">
-        <h3>🔧 Optimizing Your Store...</h3>
-        <div style="margin: 15px 0;">
-          <div style="background: #e0e0e0; height: 30px; border-radius: 15px; overflow: hidden;">
-            <div id="progress-bar" style="background: linear-gradient(90deg, #4CAF50, #8BC34A); height: 100%; width: 0%; transition: width 0.5s;"></div>
-          </div>
-          <p id="progress-text" style="margin-top: 10px; font-weight: bold;">Starting... 0%</p>
-        </div>
-        <div id="progress-steps" style="margin-top: 15px; font-size: 14px;"></div>
-        <p style="color: #666; margin-top: 10px;">⏱️ This will take 5-10 minutes. Don't close this page.</p>
-      </div>
-    `;
-    
-    connectedSection.insertAdjacentHTML('afterbegin', progressHTML);
-  }
-
-  hideProgressBar() {
-    const progressBar = document.querySelector('.setup-progress');
-    if (progressBar) progressBar.remove();
-  }
-
-  async pollSetupProgress() {
-    let attempts = 0;
-    const maxAttempts = 120;
-    
-    while (attempts < maxAttempts) {
-      await new Promise(resolve => setTimeout(resolve, 5000));
-      
-      try {
-        const response = await fetch(`/api/setup-status?shop=${encodeURIComponent(this.shop)}`);
-        const data = await response.json();
-        
-        if (!data.ok) {
-          throw new Error(data.error || 'Failed to get status');
-        }
-        
-        this.updateProgressBar(data.progress, data.current_step, data.completed_steps);
-        
-        if (data.progress >= 100 || data.status === 'complete') {
-          this.showSuccess('✅ Store optimization complete!');
-          this.hideProgressBar();
-          
-          if (data.warnings && data.warnings.length > 0) {
-            data.warnings.forEach(w => this.showInfo(w));
-          }
-          
-          setTimeout(() => {
-            this.checkStatus();
-            this.updateUI();
-          }, 2000);
-          
-          return;
-        }
-        
-        if (data.status === 'failed') {
-          throw new Error('Setup failed: ' + (data.error || 'Unknown error'));
-        }
-        
-      } catch (error) {
-        console.error('Poll error:', error);
-        this.showError('Progress check failed: ' + error.message);
-        this.hideProgressBar();
-        return;
-      }
-      
-      attempts++;
-    }
-    
-    this.showError('Setup is taking longer than expected. Check back in a few minutes.');
-    this.hideProgressBar();
-  }
-
-  updateProgressBar(progress, currentStep, completedSteps) {
-    const progressBar = document.getElementById('progress-bar');
-    const progressText = document.getElementById('progress-text');
-    const progressSteps = document.getElementById('progress-steps');
-    
-    if (progressBar) {
-      progressBar.style.width = progress + '%';
-    }
-    
-    if (progressText) {
-      progressText.textContent = `${currentStep || 'Processing'}... ${progress}%`;
-    }
-    
-    if (progressSteps && completedSteps) {
-      const stepsHTML = completedSteps.map(step => 
-        `<div style="color: #4CAF50;">✅ ${step}</div>`
-      ).join('');
-      progressSteps.innerHTML = stepsHTML;
-    }
-  }
 
   initiateRabbitLoaderConnection() {
     if (!this.shop) {
